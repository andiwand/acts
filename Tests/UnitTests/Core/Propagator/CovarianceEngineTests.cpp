--- conflicted
+++ resolved
@@ -101,14 +101,9 @@
   FreeToBoundCorrection freeToBoundCorrection(false);
   auto surface = CurvilinearSurface(position, direction).planeSurface();
   detail::transportCovarianceToBound(
-<<<<<<< HEAD
-      tgContext, covariance, jacobian, transportJacobian, derivatives,
-      boundToFreeJacobian, additionalFreeCovariance, parameters, *surface,
+      tgContext, *surface, covariance, jacobian, transportJacobian, derivatives,
+      boundToFreeJacobian, additionalFreeCovariance, parameters,
       freeToBoundCorrection);
-=======
-      tgContext, *surface, covariance, jacobian, transportJacobian, derivatives,
-      boundToFreeJacobian, parameters, freeToBoundCorrection);
->>>>>>> c98e8786
 
   BOOST_CHECK_NE(covariance, Covariance::Identity());
   BOOST_CHECK_NE(jacobian, 2. * Jacobian::Identity());
@@ -120,14 +115,8 @@
   // Produce a curvilinear state without covariance matrix
   auto curvResult = detail::curvilinearState(
       covariance, jacobian, transportJacobian, derivatives, boundToFreeJacobian,
-<<<<<<< HEAD
-      additionalFreeCovariance, parameters, particleHypothesis, false, 1337.);
-  BOOST_CHECK(std::get<0>(curvResult).covariance().has_value());
-  BOOST_CHECK_EQUAL(*(std::get<0>(curvResult).covariance()), covarianceBefore);
-=======
       parameters, particleHypothesis, false, 1337.);
   BOOST_CHECK(!std::get<0>(curvResult).covariance().has_value());
->>>>>>> c98e8786
   BOOST_CHECK_EQUAL(std::get<2>(curvResult), 1337.);
 
   // Reset
@@ -150,17 +139,10 @@
   // Produce a bound state without covariance matrix
   auto covarianceBefore = covariance;
   auto boundResult =
-<<<<<<< HEAD
       detail::boundState(
-          tgContext, covariance, jacobian, transportJacobian, derivatives,
-          boundToFreeJacobian, additionalFreeCovariance, parameters,
-          particleHypothesis, false, 1337., *surface, freeToBoundCorrection)
-=======
-      detail::boundState(tgContext, *surface, covariance, jacobian,
-                         transportJacobian, derivatives, boundToFreeJacobian,
-                         parameters, particleHypothesis, false, 1337.,
-                         freeToBoundCorrection)
->>>>>>> c98e8786
+          tgContext, *surface, covariance, jacobian, transportJacobian,
+          derivatives, boundToFreeJacobian, additionalFreeCovariance,
+          parameters, particleHypothesis, false, 1337., freeToBoundCorrection)
           .value();
   BOOST_CHECK(std::get<0>(curvResult).covariance().has_value());
   BOOST_CHECK_EQUAL(*(std::get<0>(curvResult).covariance()), covarianceBefore);
@@ -174,21 +156,13 @@
   boundToFreeJacobian = 4. * BoundToFreeMatrix::Identity();
 
   // Produce a bound state with covariance matrix
-<<<<<<< HEAD
-  boundResult = detail::boundState(
-                    tgContext, covariance, jacobian, transportJacobian,
-                    derivatives, boundToFreeJacobian, additionalFreeCovariance,
-                    parameters, ParticleHypothesis::pion(), true, 1337.,
-                    *surface, freeToBoundCorrection)
-                    .value();
-=======
   boundResult =
       detail::boundState(tgContext, *surface, covariance, jacobian,
                          transportJacobian, derivatives, boundToFreeJacobian,
-                         parameters, ParticleHypothesis::pion(), true, 1337.,
+                         additionalFreeCovariance, parameters,
+                         ParticleHypothesis::pion(), true, 1337.,
                          freeToBoundCorrection)
           .value();
->>>>>>> c98e8786
   BOOST_CHECK(std::get<0>(boundResult).covariance().has_value());
   BOOST_CHECK_NE(*(std::get<0>(boundResult).covariance()),
                  Covariance::Identity());
@@ -199,21 +173,13 @@
   freeToBoundCorrection.apply = true;
 
   // Produce a bound state with free to bound correction
-<<<<<<< HEAD
-  boundResult = detail::boundState(
-                    tgContext, covariance, jacobian, transportJacobian,
-                    derivatives, boundToFreeJacobian, additionalFreeCovariance,
-                    parameters, ParticleHypothesis::pion(), true, 1337.,
-                    *surface, freeToBoundCorrection)
-                    .value();
-=======
   boundResult =
       detail::boundState(tgContext, *surface, covariance, jacobian,
                          transportJacobian, derivatives, boundToFreeJacobian,
-                         parameters, ParticleHypothesis::pion(), true, 1337.,
+                         additionalFreeCovariance, parameters,
+                         ParticleHypothesis::pion(), true, 1337.,
                          freeToBoundCorrection)
           .value();
->>>>>>> c98e8786
   BOOST_CHECK(std::get<0>(boundResult).covariance().has_value());
   BOOST_CHECK_NE(*(std::get<0>(boundResult).covariance()),
                  Covariance::Identity());
