--- conflicted
+++ resolved
@@ -52,42 +52,6 @@
 GeometryContext tgContext = GeometryContext();
 MagneticFieldContext mfContext = MagneticFieldContext();
 
-<<<<<<< HEAD
-struct MockNavigator {
-  struct State {};
-
-  const IVolumeMaterial* currentVolumeMaterial(const State& /*state*/) const {
-    return nullptr;
-  }
-};
-
-static constexpr MockNavigator mockNavigator;
-
-/// @brief Simplified propagator state
-template <typename stepper_state_t>
-struct PropState {
-  /// @brief Constructor
-  PropState(Direction direction, stepper_state_t sState)
-      : stepping(std::move(sState)) {
-    options.direction = direction;
-  }
-  /// State of the sympy stepper
-  stepper_state_t stepping;
-  /// State of the navigator
-  MockNavigator::State navigation;
-  /// Propagator options which only carry the relevant components
-  struct {
-    Direction direction = Direction::Forward();
-    struct {
-      double stepTolerance = 1e-4;
-      double stepSizeCutOff = 0.;
-      unsigned int maxRungeKuttaStepTrials = 10000;
-    } stepping;
-  } options;
-};
-
-=======
->>>>>>> 8b5261cf
 /// @brief Aborter for the case that a particle leaves the detector or reaches
 /// a custom made threshold.
 ///
