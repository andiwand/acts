// This file is part of the ACTS project.
//
// Copyright (C) 2016 CERN for the benefit of the ACTS project
//
// This Source Code Form is subject to the terms of the Mozilla Public
// License, v. 2.0. If a copy of the MPL was not distributed with this
// file, You can obtain one at https://mozilla.org/MPL/2.0/.

#include <boost/test/unit_test.hpp>

#include "Acts/Definitions/Algebra.hpp"
#include "Acts/Definitions/Direction.hpp"
#include "Acts/Definitions/Tolerance.hpp"
#include "Acts/Definitions/TrackParametrization.hpp"
#include "Acts/Definitions/Units.hpp"
#include "Acts/EventData/GenericBoundTrackParameters.hpp"
#include "Acts/EventData/ParticleHypothesis.hpp"
#include "Acts/EventData/TrackParameters.hpp"
#include "Acts/EventData/TransformationHelpers.hpp"
#include "Acts/Geometry/BoundarySurfaceT.hpp"
#include "Acts/Geometry/CuboidVolumeBuilder.hpp"
#include "Acts/Geometry/GeometryContext.hpp"
#include "Acts/Geometry/TrackingGeometry.hpp"
#include "Acts/Geometry/TrackingGeometryBuilder.hpp"
#include "Acts/Geometry/TrackingVolume.hpp"
#include "Acts/MagneticField/ConstantBField.hpp"
#include "Acts/MagneticField/MagneticFieldContext.hpp"
#include "Acts/MagneticField/MagneticFieldProvider.hpp"
#include "Acts/MagneticField/NullBField.hpp"
#include "Acts/Material/HomogeneousSurfaceMaterial.hpp"
#include "Acts/Material/HomogeneousVolumeMaterial.hpp"
#include "Acts/Material/MaterialSlab.hpp"
#include "Acts/Propagator/ActorList.hpp"
#include "Acts/Propagator/ConstrainedStep.hpp"
#include "Acts/Propagator/EigenStepper.hpp"
#include "Acts/Propagator/EigenStepperDenseExtension.hpp"
#include "Acts/Propagator/EigenStepperError.hpp"
#include "Acts/Propagator/MaterialInteractor.hpp"
#include "Acts/Propagator/Navigator.hpp"
#include "Acts/Propagator/Propagator.hpp"
#include "Acts/Surfaces/BoundaryTolerance.hpp"
#include "Acts/Surfaces/CurvilinearSurface.hpp"
#include "Acts/Surfaces/PlaneSurface.hpp"
#include "Acts/Surfaces/RectangleBounds.hpp"
#include "Acts/Surfaces/Surface.hpp"
#include "Acts/Tests/CommonHelpers/FloatComparisons.hpp"
#include "Acts/Tests/CommonHelpers/PredefinedMaterials.hpp"
#include "Acts/Utilities/Logger.hpp"
#include "Acts/Utilities/Result.hpp"
#include "Acts/Utilities/UnitVectors.hpp"

#include <cmath>
#include <limits>
#include <memory>
#include <numbers>
#include <optional>
#include <string>
#include <type_traits>
#include <utility>
#include <vector>

using namespace Acts::UnitLiterals;
using Acts::VectorHelpers::makeVector4;

namespace Acts::Test {

using Covariance = BoundSquareMatrix;

static constexpr auto eps = 3 * std::numeric_limits<double>::epsilon();

// Create a test context
GeometryContext tgContext = GeometryContext();
MagneticFieldContext mfContext = MagneticFieldContext();

/// @brief Aborter for the case that a particle leaves the detector or reaches
/// a custom made threshold.
///
struct EndOfWorld {
  /// Maximum value in x-direction of the detector
  double maxX = 1_m;

  /// @brief Main call operator for the abort operation
  ///
  /// @tparam propagator_state_t State of the propagator
  /// @tparam stepper_t Type of the stepper
  /// @tparam navigator_t Type of the navigator
  ///
  /// @param [in] state State of the propagation
  /// @param [in] stepper Stepper of the propagation
  /// @param [in] navigator Navigator of the propagation
  ///
  /// @return Boolean statement if the particle is still in the detector
  template <typename propagator_state_t, typename stepper_t,
            typename navigator_t>
  bool checkAbort(propagator_state_t& state, const stepper_t& stepper,
                  const navigator_t& /*navigator*/,
                  const Logger& /*logger*/) const {
    const double tolerance = state.options.surfaceTolerance;
    if (maxX - std::abs(stepper.position(state.stepping).x()) <= tolerance ||
        std::abs(stepper.position(state.stepping).y()) >= 0.5_m ||
        std::abs(stepper.position(state.stepping).z()) >= 0.5_m) {
      return true;
    }
    return false;
  }
};

///
/// @brief Data collector while propagation
///
struct StepCollector {
  ///
  /// @brief Data container for result analysis
  ///
  struct this_result {
    // Position of the propagator after each step
    std::vector<Vector3> position;
    // Momentum of the propagator after each step
    std::vector<Vector3> momentum;
  };

  using result_type = this_result;

  /// @brief Main call operator for the action list. It stores the data for
  /// analysis afterwards
  ///
  /// @tparam propagator_state_t Type of the propagator state
  /// @tparam stepper_t Type of the stepper
  /// @tparam navigator_t Type of the navigator
  ///
  /// @param [in] state State of the propagator
  /// @param [in] stepper Stepper of the propagation
  /// @param [in] navigator Navigator of the propagation
  /// @param [out] result Struct which is filled with the data
  template <typename propagator_state_t, typename stepper_t,
            typename navigator_t>
  void act(propagator_state_t& state, const stepper_t& stepper,
           const navigator_t& /*navigator*/, result_type& result,
           const Logger& /*logger*/) const {
    result.position.push_back(stepper.position(state.stepping));
    result.momentum.push_back(stepper.momentum(state.stepping));
  }

  template <typename propagator_state_t, typename stepper_t,
            typename navigator_t>
  bool checkAbort(propagator_state_t& /*state*/, const stepper_t& /*stepper*/,
                  const navigator_t& /*navigator*/, result_type& /*result*/,
                  const Logger& /*logger*/) const {
    return false;
  }
};

/// These tests are aiming to test whether the state setup is working properly
BOOST_AUTO_TEST_CASE(eigen_stepper_state_test) {
  // Set up some variables
  auto bField = std::make_shared<ConstantBField>(Vector3(1., 2.5, 33.33));

  Vector3 pos(1., 2., 3.);
  Vector3 dir(4., 5., 6.);
  double time = 7.;
  double absMom = 8.;
  double charge = -1.;

  EigenStepper<>::Options esOptions(tgContext, mfContext);

  // Test charged parameters without covariance matrix
  BoundTrackParameters cp = BoundTrackParameters::makeCurvilinear(
      makeVector4(pos, time), dir, charge / absMom, std::nullopt,
      ParticleHypothesis::pion());
  EigenStepper<> es(bField);
  EigenStepper<>::State esState = es.makeState(esOptions);
  es.initialize(esState, cp);

  // Test the result & compare with the input/test for reasonable members
  BOOST_CHECK_EQUAL(esState.jacToGlobal, BoundToFreeMatrix::Zero());
  BOOST_CHECK_EQUAL(esState.jacTransport, FreeMatrix::Identity());
  BOOST_CHECK_EQUAL(esState.derivative, FreeVector::Zero());
  BOOST_CHECK(!esState.covTransport);
  BOOST_CHECK_EQUAL(esState.cov, Covariance::Zero());
  BOOST_CHECK_EQUAL(esState.pathAccumulated, 0.);
  BOOST_CHECK_EQUAL(esState.previousStepSize, 0.);

  // Test without charge and covariance matrix
  BoundTrackParameters ncp = BoundTrackParameters::makeCurvilinear(
      makeVector4(pos, time), dir, 1 / absMom, std::nullopt,
      ParticleHypothesis::pion0());
  esOptions = EigenStepper<>::Options(tgContext, mfContext);
  es.initialize(esState, ncp);
  BOOST_CHECK_EQUAL(es.charge(esState), 0.);

  // Test with covariance matrix
  Covariance cov = 8. * Covariance::Identity();
<<<<<<< HEAD
  ncp = BoundTrackParameters::makeCurvilinear(makeVector4(pos, time), dir,
                                              1 / absMom, cov,
                                              ParticleHypothesis::pion0());
  esState = es.makeState(esOptions, ncp);
=======
  ncp = CurvilinearTrackParameters(makeVector4(pos, time), dir, 1 / absMom, cov,
                                   ParticleHypothesis::pion0());
  es.initialize(esState, ncp);
>>>>>>> a26016a8
  BOOST_CHECK_NE(esState.jacToGlobal, BoundToFreeMatrix::Zero());
  BOOST_CHECK(esState.covTransport);
  BOOST_CHECK_EQUAL(esState.cov, cov);
}

/// These tests are aiming to test the functions of the EigenStepper
/// The numerical correctness of the stepper is tested in the integration tests
BOOST_AUTO_TEST_CASE(eigen_stepper_test) {
  // Set up some variables for the state
  Direction navDir = Direction::Backward();
  double stepSize = 123.;
  auto bField = std::make_shared<ConstantBField>(Vector3(1., 2.5, 33.33));
  auto bCache = bField->makeCache(mfContext);

  // Construct the parameters
  Vector3 pos(1., 2., 3.);
  Vector3 dir = Vector3(4., 5., 6.).normalized();
  double time = 7.;
  double absMom = 8.;
  double charge = -1.;
  Covariance cov = 8. * Covariance::Identity();
  BoundTrackParameters cp = BoundTrackParameters::makeCurvilinear(
      makeVector4(pos, time), dir, charge / absMom, cov,
      ParticleHypothesis::pion());

  EigenStepper<>::Options esOptions(tgContext, mfContext);
  esOptions.maxStepSize = stepSize;

  // Build the stepper and the state
  EigenStepper<> es(bField);
  EigenStepper<>::State esState = es.makeState(esOptions);
  es.initialize(esState, cp);

  // Test the getters
  CHECK_CLOSE_ABS(es.position(esState), pos, eps);
  CHECK_CLOSE_ABS(es.direction(esState), dir, eps);
  CHECK_CLOSE_ABS(es.absoluteMomentum(esState), absMom, eps);
  CHECK_CLOSE_ABS(es.charge(esState), charge, eps);
  CHECK_CLOSE_ABS(es.time(esState), time, eps);
  BOOST_CHECK_EQUAL(es.getField(esState, pos).value(),
                    bField->getField(pos, bCache).value());

  // Step size modifies
  const std::string originalStepSize = esState.stepSize.toString();

  es.updateStepSize(esState, -1337., ConstrainedStep::Type::Navigator);
  BOOST_CHECK_EQUAL(esState.previousStepSize, stepSize);
  BOOST_CHECK_EQUAL(esState.stepSize.value(), -1337.);

  es.releaseStepSize(esState, ConstrainedStep::Type::Navigator);
  BOOST_CHECK_EQUAL(esState.stepSize.value(), stepSize);
  BOOST_CHECK_EQUAL(es.outputStepSize(esState), originalStepSize);

  // Test the curvilinear state construction
  auto curvState = es.curvilinearState(esState);
  auto curvPars = std::get<0>(curvState);
  CHECK_CLOSE_ABS(curvPars.position(tgContext), cp.position(tgContext), eps);
  CHECK_CLOSE_ABS(curvPars.momentum(), cp.momentum(), 10e-6);
  CHECK_CLOSE_ABS(curvPars.charge(), cp.charge(), eps);
  CHECK_CLOSE_ABS(curvPars.time(), cp.time(), eps);
  BOOST_CHECK(curvPars.covariance().has_value());
  BOOST_CHECK_NE(*curvPars.covariance(), cov);
  CHECK_CLOSE_COVARIANCE(std::get<1>(curvState),
                         BoundMatrix(BoundMatrix::Identity()), eps);
  CHECK_CLOSE_ABS(std::get<2>(curvState), 0., eps);

  // Test the update method
  Vector3 newPos(2., 4., 8.);
  Vector3 newMom(3., 9., 27.);
  double newTime(321.);
  es.update(esState, newPos, newMom.normalized(), charge / newMom.norm(),
            newTime);
  BOOST_CHECK_EQUAL(es.position(esState), newPos);
  BOOST_CHECK_EQUAL(es.direction(esState), newMom.normalized());
  BOOST_CHECK_EQUAL(es.absoluteMomentum(esState), newMom.norm());
  BOOST_CHECK_EQUAL(es.charge(esState), charge);
  BOOST_CHECK_EQUAL(es.time(esState), newTime);

  // The covariance transport
  esState.cov = cov;
  es.transportCovarianceToCurvilinear(esState);
  BOOST_CHECK_NE(esState.cov, cov);
  BOOST_CHECK_NE(esState.jacToGlobal, BoundToFreeMatrix::Zero());
  BOOST_CHECK_EQUAL(esState.jacTransport, FreeMatrix::Identity());
  BOOST_CHECK_EQUAL(esState.derivative, FreeVector::Zero());

  // Perform a step without and with covariance transport
  esState.cov = cov;

  esState.covTransport = false;
  es.step(esState, navDir, nullptr).value();
  CHECK_CLOSE_COVARIANCE(esState.cov, cov, eps);
  BOOST_CHECK_NE(es.position(esState).norm(), newPos.norm());
  BOOST_CHECK_NE(es.direction(esState), newMom.normalized());
  BOOST_CHECK_EQUAL(es.charge(esState), charge);
  BOOST_CHECK_LT(es.time(esState), newTime);
  BOOST_CHECK_EQUAL(esState.derivative, FreeVector::Zero());
  BOOST_CHECK_EQUAL(esState.jacTransport, FreeMatrix::Identity());

  esState.covTransport = true;
  es.step(esState, navDir, nullptr).value();
  CHECK_CLOSE_COVARIANCE(esState.cov, cov, eps);
  BOOST_CHECK_NE(es.position(esState).norm(), newPos.norm());
  BOOST_CHECK_NE(es.direction(esState), newMom.normalized());
  BOOST_CHECK_EQUAL(es.charge(esState), charge);
  BOOST_CHECK_LT(es.time(esState), newTime);
  BOOST_CHECK_NE(esState.derivative, FreeVector::Zero());
  BOOST_CHECK_NE(esState.jacTransport, FreeMatrix::Identity());

  /// Test the state reset
  // Construct the parameters
  Vector3 pos2(1.5, -2.5, 3.5);
  Vector3 dir2 = Vector3(4.5, -5.5, 6.5).normalized();
  double time2 = 7.5;
  double absMom2 = 8.5;
  double charge2 = 1.;
  BoundSquareMatrix cov2 = 8.5 * Covariance::Identity();
  BoundTrackParameters cp2 = BoundTrackParameters::makeCurvilinear(
      makeVector4(pos2, time2), dir2, charge2 / absMom2, cov2,
      ParticleHypothesis::pion());
  FreeVector freeParams = transformBoundToFreeParameters(
      cp2.referenceSurface(), tgContext, cp2.parameters());
  navDir = Direction::Forward();

  auto copyState = [&](auto& field, const auto& state) {
    using field_t = std::decay_t<decltype(field)>;
    std::decay_t<decltype(state)> copy = es.makeState(esOptions);
    es.initialize(copy, cp);
    copy.pars = state.pars;
    copy.covTransport = state.covTransport;
    copy.cov = state.cov;
    copy.jacobian = state.jacobian;
    copy.jacToGlobal = state.jacToGlobal;
    copy.jacTransport = state.jacTransport;
    copy.derivative = state.derivative;
    copy.pathAccumulated = state.pathAccumulated;
    copy.stepSize = state.stepSize;
    copy.previousStepSize = state.previousStepSize;

    copy.fieldCache = MagneticFieldProvider::Cache(
        std::in_place_type<typename field_t::Cache>,
        state.fieldCache.template as<typename field_t::Cache>());

    copy.extension = state.extension;
    copy.stepData = state.stepData;

    return copy;
  };

  // Reset all possible parameters
  EigenStepper<>::State esStateCopy = copyState(*bField, esState);
  BOOST_CHECK(cp2.covariance().has_value());
  es.initialize(esStateCopy, cp2.parameters(), *cp2.covariance(),
                cp2.particleHypothesis(), cp2.referenceSurface());
  // Test all components
  BOOST_CHECK_NE(esStateCopy.jacToGlobal, BoundToFreeMatrix::Zero());
  BOOST_CHECK_NE(esStateCopy.jacToGlobal, esState.jacToGlobal);
  BOOST_CHECK_EQUAL(esStateCopy.jacTransport, FreeMatrix::Identity());
  BOOST_CHECK_EQUAL(esStateCopy.derivative, FreeVector::Zero());
  BOOST_CHECK(esStateCopy.covTransport);
  BOOST_CHECK_EQUAL(esStateCopy.cov, cov2);
  BOOST_CHECK_EQUAL(es.position(esStateCopy),
                    freeParams.template segment<3>(eFreePos0));
  BOOST_CHECK_EQUAL(es.direction(esStateCopy),
                    freeParams.template segment<3>(eFreeDir0).normalized());
  BOOST_CHECK_EQUAL(es.absoluteMomentum(esStateCopy),
                    std::abs(1. / freeParams[eFreeQOverP]));
  BOOST_CHECK_EQUAL(es.charge(esStateCopy), -es.charge(esState));
  BOOST_CHECK_EQUAL(es.time(esStateCopy), freeParams[eFreeTime]);
  BOOST_CHECK_EQUAL(esStateCopy.pathAccumulated, 0.);
  BOOST_CHECK_EQUAL(esStateCopy.stepSize.value(), stepSize);
  BOOST_CHECK_EQUAL(esStateCopy.previousStepSize, 0.);

  /// Repeat with surface related methods
  auto plane = CurvilinearSurface(pos, dir.normalized()).planeSurface();
  auto bp = BoundTrackParameters::create(
                plane, tgContext, makeVector4(pos, time), dir, charge / absMom,
                cov, ParticleHypothesis::pion())
                .value();
  es.initialize(esState, bp);

  // Test the intersection in the context of a surface
  auto targetSurface =
      CurvilinearSurface(pos + navDir * 2. * dir, dir).planeSurface();
  es.updateSurfaceStatus(esState, *targetSurface, 0, navDir,
                         BoundaryTolerance::Infinite(), s_onSurfaceTolerance,
                         ConstrainedStep::Type::Navigator);
  CHECK_CLOSE_ABS(esState.stepSize.value(ConstrainedStep::Type::Navigator),
                  navDir * 2., eps);

  // Test the step size modification in the context of a surface
  es.updateStepSize(esState,
                    targetSurface
                        ->intersect(tgContext, es.position(esState),
                                    navDir * es.direction(esState),
                                    BoundaryTolerance::Infinite())
                        .closest(),
                    navDir, ConstrainedStep::Type::Navigator);
  CHECK_CLOSE_ABS(esState.stepSize.value(), 2., eps);
  esState.stepSize.setUser(navDir * stepSize);
  es.releaseStepSize(esState, ConstrainedStep::Type::Navigator);
  es.updateStepSize(esState,
                    targetSurface
                        ->intersect(tgContext, es.position(esState),
                                    navDir * es.direction(esState),
                                    BoundaryTolerance::Infinite())
                        .closest(),
                    navDir, ConstrainedStep::Type::Navigator);
  CHECK_CLOSE_ABS(esState.stepSize.value(), 2., eps);

  // Test the bound state construction
  auto boundState = es.boundState(esState, *plane).value();
  auto boundPars = std::get<0>(boundState);
  CHECK_CLOSE_ABS(boundPars.position(tgContext), bp.position(tgContext), eps);
  CHECK_CLOSE_ABS(boundPars.momentum(), bp.momentum(), 1e-7);
  CHECK_CLOSE_ABS(boundPars.charge(), bp.charge(), eps);
  CHECK_CLOSE_ABS(boundPars.time(), bp.time(), eps);
  BOOST_CHECK(boundPars.covariance().has_value());
  BOOST_CHECK_NE(*boundPars.covariance(), cov);
  CHECK_CLOSE_COVARIANCE(std::get<1>(boundState),
                         BoundMatrix(BoundMatrix::Identity()), eps);
  CHECK_CLOSE_ABS(std::get<2>(boundState), 0., eps);

  // Transport the covariance in the context of a surface
  es.transportCovarianceToBound(esState, *plane);
  BOOST_CHECK_NE(esState.cov, cov);
  BOOST_CHECK_NE(esState.jacToGlobal, BoundToFreeMatrix::Zero());
  BOOST_CHECK_EQUAL(esState.jacTransport, FreeMatrix::Identity());
  BOOST_CHECK_EQUAL(esState.derivative, FreeVector::Zero());

  // Update in context of a surface
  freeParams = transformBoundToFreeParameters(bp.referenceSurface(), tgContext,
                                              bp.parameters());

  es.update(esState, freeParams, bp.parameters(), 2 * (*bp.covariance()),
            *plane);
  CHECK_CLOSE_OR_SMALL(es.position(esState), pos, eps, eps);
  CHECK_CLOSE_OR_SMALL(es.direction(esState), dir, eps, eps);
  CHECK_CLOSE_REL(es.absoluteMomentum(esState), absMom, eps);
  BOOST_CHECK_EQUAL(es.charge(esState), charge);
  CHECK_CLOSE_OR_SMALL(es.time(esState), time, eps, eps);
  CHECK_CLOSE_COVARIANCE(esState.cov, Covariance(2. * cov), eps);

  // Test a case where no step size adjustment is required
  esState.options.stepTolerance = 2. * 4.4258e+09;
  double h0 = esState.stepSize.value();
  es.step(esState, navDir, nullptr);
  CHECK_CLOSE_ABS(h0, esState.stepSize.value(), eps);

  // Produce some errors
  auto nBfield = std::make_shared<NullBField>();
  EigenStepper<> nes(nBfield);
  EigenStepper<>::Options nesOptions(tgContext, mfContext);
  EigenStepper<>::State nesState = nes.makeState(nesOptions);
  nes.initialize(nesState, cp);
  auto nEsState = copyState(*nBfield, nesState);
  // Test that we can reach the minimum step size
  nEsState.options.stepTolerance = 1e-21;
  nEsState.options.stepSizeCutOff = 1e20;
  auto res = nes.step(nEsState, navDir, nullptr);
  BOOST_CHECK(!res.ok());
  BOOST_CHECK_EQUAL(res.error(), EigenStepperError::StepSizeStalled);

  // Test that the number of trials exceeds
  nEsState.options.stepSizeCutOff = 0.;
  nEsState.options.maxRungeKuttaStepTrials = 0.;
  res = nes.step(nEsState, navDir, nullptr);
  BOOST_CHECK(!res.ok());
  BOOST_CHECK_EQUAL(res.error(), EigenStepperError::StepSizeAdjustmentFailed);
}

/// @brief This function tests the EigenStepper with the EigenStepperDefaultExtension and
/// the EigenStepperDenseExtension. The focus of this tests lies in
/// the choosing of the right extension for the individual use case. This is
/// performed with three different detectors:
/// a) Pure vacuum -> DefaultExtension needs to act
/// b) Pure Be -> DenseEnvironmentExtension needs to act
/// c) Vacuum - Be - Vacuum -> Both should act and switch during the propagation

// Test case a). The DenseEnvironmentExtension should state that it is not
// valid in this case.
BOOST_AUTO_TEST_CASE(step_extension_vacuum_test) {
  CuboidVolumeBuilder cvb;
  CuboidVolumeBuilder::VolumeConfig vConf;
  vConf.position = {0.5_m, 0., 0.};
  vConf.length = {1_m, 1_m, 1_m};
  CuboidVolumeBuilder::Config conf;
  conf.volumeCfg.push_back(vConf);
  conf.position = {0.5_m, 0., 0.};
  conf.length = {1_m, 1_m, 1_m};

  // Build detector
  cvb.setConfig(conf);
  TrackingGeometryBuilder::Config tgbCfg;
  tgbCfg.trackingVolumeBuilders.push_back(
      [=](const auto& context, const auto& inner, const auto& vb) {
        return cvb.trackingVolume(context, inner, vb);
      });
  TrackingGeometryBuilder tgb(tgbCfg);
  std::shared_ptr<const TrackingGeometry> vacuum =
      tgb.trackingGeometry(tgContext);

  // Build navigator
  Navigator naviVac({vacuum, true, true, true});

  // Set initial parameters for the particle track
  Covariance cov = Covariance::Identity();
  const Vector3 startDir = makeDirectionFromPhiTheta(0_degree, 90_degree);
  const Vector3 startMom = 1_GeV * startDir;
  const BoundTrackParameters sbtp = BoundTrackParameters::makeCurvilinear(
      Vector4::Zero(), startDir, 1_e / 1_GeV, cov, ParticleHypothesis::pion());

  using Stepper = EigenStepper<EigenStepperDenseExtension>;
  using Propagator = Propagator<Stepper, Navigator>;
  using PropagatorOptions =
      Propagator::Options<ActorList<StepCollector, EndOfWorld>>;

  // Set options for propagator
  PropagatorOptions propOpts(tgContext, mfContext);
  propOpts.maxSteps = 100;
  propOpts.stepping.maxStepSize = 1.5_m;

  // Build stepper and propagator
  auto bField = std::make_shared<ConstantBField>(Vector3(0., 0., 0.));
  Stepper es(bField);
  Propagator prop(es, naviVac);

  // Launch and collect results
  const auto& result = prop.propagate(sbtp, propOpts).value();
  const StepCollector::this_result& stepResult =
      result.get<typename StepCollector::result_type>();

  // Check that the propagation happened without interactions
  for (const auto& pos : stepResult.position) {
    CHECK_SMALL(pos.y(), 1_um);
    CHECK_SMALL(pos.z(), 1_um);
    if (pos == stepResult.position.back()) {
      CHECK_CLOSE_ABS(pos.x(), 1_m, 1_um);
    }
  }
  for (const auto& mom : stepResult.momentum) {
    CHECK_CLOSE_ABS(mom, startMom, 1_keV);
  }

  using DefStepper = EigenStepper<EigenStepperDenseExtension>;
  using DefPropagator = Acts::Propagator<DefStepper, Navigator>;
  using DefPropagatorOptions =
      DefPropagator::Options<ActorList<StepCollector, EndOfWorld>>;

  // Set options for propagator
  DefPropagatorOptions propOptsDef(tgContext, mfContext);
  propOptsDef.maxSteps = 100;
  propOptsDef.stepping.maxStepSize = 1.5_m;

  DefStepper esDef(bField);
  DefPropagator propDef(esDef, naviVac);

  // Launch and collect results
  const auto& resultDef = propDef.propagate(sbtp, propOptsDef).value();
  const StepCollector::this_result& stepResultDef =
      resultDef.get<typename StepCollector::result_type>();

  // Check that the right extension was chosen
  // If chosen correctly, the number of elements should be identical
  BOOST_CHECK_EQUAL(stepResult.position.size(), stepResultDef.position.size());
  for (unsigned int i = 0; i < stepResult.position.size(); i++) {
    CHECK_CLOSE_ABS(stepResult.position[i], stepResultDef.position[i], 1_um);
  }
  BOOST_CHECK_EQUAL(stepResult.momentum.size(), stepResultDef.momentum.size());
  for (unsigned int i = 0; i < stepResult.momentum.size(); i++) {
    CHECK_CLOSE_ABS(stepResult.momentum[i], stepResultDef.momentum[i], 1_keV);
  }
}
// Test case b). The DefaultExtension should state that it is invalid here.
BOOST_AUTO_TEST_CASE(step_extension_material_test) {
  CuboidVolumeBuilder cvb;
  CuboidVolumeBuilder::VolumeConfig vConf;
  vConf.position = {0.5_m, 0., 0.};
  vConf.length = {1_m, 1_m, 1_m};
  vConf.volumeMaterial =
      std::make_shared<HomogeneousVolumeMaterial>(makeBeryllium());
  CuboidVolumeBuilder::Config conf;
  conf.volumeCfg.push_back(vConf);
  conf.position = {0.5_m, 0., 0.};
  conf.length = {1_m, 1_m, 1_m};

  // Build detector
  cvb.setConfig(conf);
  TrackingGeometryBuilder::Config tgbCfg;
  tgbCfg.trackingVolumeBuilders.push_back(
      [=](const auto& context, const auto& inner, const auto& vb) {
        return cvb.trackingVolume(context, inner, vb);
      });
  TrackingGeometryBuilder tgb(tgbCfg);
  std::shared_ptr<const TrackingGeometry> material =
      tgb.trackingGeometry(tgContext);

  // Build navigator
  Navigator naviMat({material, true, true, true});

  // Set initial parameters for the particle track
  Covariance cov = Covariance::Identity();
  const Vector3 startDir = makeDirectionFromPhiTheta(0_degree, 90_degree);
  const Vector3 startMom = 5_GeV * startDir;
  const BoundTrackParameters sbtp = BoundTrackParameters::makeCurvilinear(
      Vector4::Zero(), startDir, 1_e / 5_GeV, cov, ParticleHypothesis::pion());

  using Stepper = EigenStepper<EigenStepperDenseExtension>;
  using Propagator = Propagator<Stepper, Navigator>;
  using PropagatorOptions =
      Propagator::Options<ActorList<StepCollector, EndOfWorld>>;

  // Set options for propagator
  PropagatorOptions propOpts(tgContext, mfContext);
  propOpts.maxSteps = 10000;
  propOpts.stepping.maxStepSize = 1.5_m;

  // Build stepper and propagator
  auto bField = std::make_shared<ConstantBField>(Vector3(0., 0., 0.));
  Stepper es(bField);
  Propagator prop(es, naviMat,
                  Acts::getDefaultLogger("Propagator", Acts::Logging::VERBOSE));

  // Launch and collect results
  const auto& result = prop.propagate(sbtp, propOpts).value();
  const StepCollector::this_result& stepResult =
      result.get<typename StepCollector::result_type>();

  // Check that there occurred interaction
  for (const auto& pos : stepResult.position) {
    CHECK_SMALL(pos.y(), 1_um);
    CHECK_SMALL(pos.z(), 1_um);
    if (pos == stepResult.position.front()) {
      CHECK_SMALL(pos.x(), 1_um);
    } else {
      BOOST_CHECK_GT(std::abs(pos.x()), 1_um);
    }
  }
  for (const auto& mom : stepResult.momentum) {
    CHECK_SMALL(mom.y(), 1_keV);
    CHECK_SMALL(mom.z(), 1_keV);
    if (mom == stepResult.momentum.front()) {
      CHECK_CLOSE_ABS(mom.x(), 5_GeV, 1_keV);
    } else {
      BOOST_CHECK_LT(mom.x(), 5_GeV);
    }
  }

  using DenseStepper = EigenStepper<EigenStepperDenseExtension>;
  using DensePropagator = Acts::Propagator<DenseStepper, Navigator>;
  using DensePropagatorOptions =
      DensePropagator::Options<ActorList<StepCollector, EndOfWorld>>;

  // Rebuild and check the choice of extension
  // Set options for propagator
  DensePropagatorOptions propOptsDense(tgContext, mfContext);
  propOptsDense.maxSteps = 1000;
  propOptsDense.stepping.maxStepSize = 1.5_m;

  // Build stepper and propagator
  DenseStepper esDense(bField);
  DensePropagator propDense(esDense, naviMat);

  // Launch and collect results
  const auto& resultDense = propDense.propagate(sbtp, propOptsDense).value();
  const StepCollector::this_result& stepResultDense =
      resultDense.get<typename StepCollector::result_type>();

  // Check that the right extension was chosen
  // If chosen correctly, the number of elements should be identical
  BOOST_CHECK_EQUAL(stepResult.position.size(),
                    stepResultDense.position.size());
  for (unsigned int i = 0; i < stepResult.position.size(); i++) {
    CHECK_CLOSE_ABS(stepResult.position[i], stepResultDense.position[i], 1_um);
  }
  BOOST_CHECK_EQUAL(stepResult.momentum.size(),
                    stepResultDense.momentum.size());
  for (unsigned int i = 0; i < stepResult.momentum.size(); i++) {
    CHECK_CLOSE_ABS(stepResult.momentum[i], stepResultDense.momentum[i], 1_keV);
  }

  ////////////////////////////////////////////////////////////////////

  // Re-launch the configuration with magnetic field
  bField->setField(Vector3{0., 1_T, 0.});
  Stepper esB(bField);
  Propagator propB(esB, naviMat);

  const auto& resultB = propB.propagate(sbtp, propOptsDense).value();
  const StepCollector::this_result& stepResultB =
      resultB.get<typename StepCollector::result_type>();

  // Check that there occurred interaction
  for (const auto& pos : stepResultB.position) {
    if (pos == stepResultB.position.front()) {
      CHECK_SMALL(pos, 1_um);
    } else {
      BOOST_CHECK_GT(std::abs(pos.x()), 1_um);
      CHECK_SMALL(pos.y(), 1_um);
      BOOST_CHECK_GT(std::abs(pos.z()), 0.125_um);
    }
  }
  for (const auto& mom : stepResultB.momentum) {
    if (mom == stepResultB.momentum.front()) {
      CHECK_CLOSE_ABS(mom, startMom, 1_keV);
    } else {
      BOOST_CHECK_NE(mom.x(), 5_GeV);
      CHECK_SMALL(mom.y(), 1_keV);
      BOOST_CHECK_NE(mom.z(), 0.);
    }
  }
}
// Test case c). Both should be involved in their part of the detector
BOOST_AUTO_TEST_CASE(step_extension_vacmatvac_test) {
  CuboidVolumeBuilder cvb;
  CuboidVolumeBuilder::VolumeConfig vConfVac1;
  vConfVac1.position = {0.5_m, 0., 0.};
  vConfVac1.length = {1_m, 1_m, 1_m};
  vConfVac1.name = "First vacuum volume";
  CuboidVolumeBuilder::VolumeConfig vConfMat;
  vConfMat.position = {1.5_m, 0., 0.};
  vConfMat.length = {1_m, 1_m, 1_m};
  vConfMat.volumeMaterial =
      std::make_shared<const HomogeneousVolumeMaterial>(makeBeryllium());
  vConfMat.name = "Material volume";
  CuboidVolumeBuilder::VolumeConfig vConfVac2;
  vConfVac2.position = {2.5_m, 0., 0.};
  vConfVac2.length = {1_m, 1_m, 1_m};
  vConfVac2.name = "Second vacuum volume";
  CuboidVolumeBuilder::Config conf;
  conf.volumeCfg = {vConfVac1, vConfMat, vConfVac2};
  conf.position = {1.5_m, 0., 0.};
  conf.length = {3_m, 1_m, 1_m};

  // Build detector
  cvb.setConfig(conf);
  TrackingGeometryBuilder::Config tgbCfg;
  tgbCfg.trackingVolumeBuilders.push_back(
      [=](const auto& context, const auto& inner, const auto& vb) {
        return cvb.trackingVolume(context, inner, vb);
      });
  TrackingGeometryBuilder tgb(tgbCfg);
  std::shared_ptr<const TrackingGeometry> det = tgb.trackingGeometry(tgContext);

  // Build navigator
  Navigator naviDet({det, true, true, true});

  // Set initial parameters for the particle track
  BoundTrackParameters sbtp = BoundTrackParameters::makeCurvilinear(
      Vector4::Zero(), 0_degree, 90_degree, 1_e / 5_GeV, Covariance::Identity(),
      ParticleHypothesis::pion());

  using Stepper = EigenStepper<EigenStepperDenseExtension>;
  using Propagator = Acts::Propagator<Stepper, Navigator>;
  using PropagatorOptions =
      Propagator::Options<ActorList<StepCollector, EndOfWorld>>;

  // Set options for propagator
  PropagatorOptions propOpts(tgContext, mfContext);
  propOpts.actorList.get<EndOfWorld>().maxX = 3_m;
  propOpts.maxSteps = 1000;
  propOpts.stepping.maxStepSize = 1.5_m;

  // Build stepper and propagator
  auto bField = std::make_shared<ConstantBField>(Vector3(0., 1_T, 0.));
  Stepper es(bField);
  Propagator prop(es, naviDet);

  // Launch and collect results
  const auto& result = prop.propagate(sbtp, propOpts).value();
  const StepCollector::this_result& stepResult =
      result.get<typename StepCollector::result_type>();

  // Manually set the extensions for each step and propagate through each
  // volume by propagation to the boundaries
  // Collect boundaries
  std::vector<Surface const*> surs;
  std::vector<std::shared_ptr<const BoundarySurfaceT<TrackingVolume>>>
      boundaries = det->lowestTrackingVolume(tgContext, {0.5_m, 0., 0.})
                       ->boundarySurfaces();
  for (auto& b : boundaries) {
    if (b->surfaceRepresentation().center(tgContext).x() == 1_m) {
      surs.push_back(&(b->surfaceRepresentation()));
      break;
    }
  }
  boundaries =
      det->lowestTrackingVolume(tgContext, {1.5_m, 0., 0.})->boundarySurfaces();
  for (auto& b : boundaries) {
    if (b->surfaceRepresentation().center(tgContext).x() == 2_m) {
      surs.push_back(&(b->surfaceRepresentation()));
      break;
    }
  }
  boundaries =
      det->lowestTrackingVolume(tgContext, {2.5_m, 0., 0.})->boundarySurfaces();
  for (auto& b : boundaries) {
    if (b->surfaceRepresentation().center(tgContext).x() == 3_m) {
      surs.push_back(&(b->surfaceRepresentation()));
      break;
    }
  }

  // Build launcher through vacuum
  // Set options for propagator

  using DefStepper = EigenStepper<EigenStepperDenseExtension>;
  using DefPropagator = Acts::Propagator<DefStepper, Navigator>;
  using DefPropagatorOptions =
      DefPropagator::Options<ActorList<StepCollector, EndOfWorld>>;

  DefPropagatorOptions propOptsDef(tgContext, mfContext);
  propOptsDef.actorList.get<EndOfWorld>().maxX = 3_m;
  propOptsDef.maxSteps = 1000;
  propOptsDef.stepping.maxStepSize = 1.5_m;

  // Build stepper and propagator
  DefStepper esDef(bField);
  DefPropagator propDef(esDef, naviDet);

  // Launch and collect results
  const auto& resultDef = propDef.propagate(sbtp, propOptsDef).value();
  const StepCollector::this_result& stepResultDef =
      resultDef.get<typename StepCollector::result_type>();

  // Check the exit situation of the first volume
  std::pair<Vector3, Vector3> endParams, endParamsControl;
  for (unsigned int i = 0; i < stepResultDef.position.size(); i++) {
    if (1_m - stepResultDef.position[i].x() < 1e-4) {
      endParams =
          std::make_pair(stepResultDef.position[i], stepResultDef.momentum[i]);
      break;
    }
  }
  for (unsigned int i = 0; i < stepResult.position.size(); i++) {
    if (1_m - stepResult.position[i].x() < 1e-4) {
      endParamsControl =
          std::make_pair(stepResult.position[i], stepResult.momentum[i]);
      break;
    }
  }

  CHECK_CLOSE_ABS(endParams.first, endParamsControl.first, 1_um);
  CHECK_CLOSE_ABS(endParams.second, endParamsControl.second, 1_um);

  CHECK_CLOSE_ABS(endParams.first.x(), endParamsControl.first.x(), 1e-5);
  CHECK_CLOSE_ABS(endParams.first.y(), endParamsControl.first.y(), 1e-5);
  CHECK_CLOSE_ABS(endParams.first.z(), endParamsControl.first.z(), 1e-5);
  CHECK_CLOSE_ABS(endParams.second.x(), endParamsControl.second.x(), 1e-5);
  CHECK_CLOSE_ABS(endParams.second.y(), endParamsControl.second.y(), 1e-5);
  CHECK_CLOSE_ABS(endParams.second.z(), endParamsControl.second.z(), 1e-5);

  // Build launcher through material
  // Set initial parameters for the particle track by using the result of the
  // first volume

  using DenseStepper = EigenStepper<EigenStepperDenseExtension>;
  using DensePropagator = Acts::Propagator<DenseStepper, Navigator>;
  using DensePropagatorOptions =
      DensePropagator::Options<ActorList<StepCollector, EndOfWorld>>;

  // Set options for propagator
  DensePropagatorOptions propOptsDense(tgContext, mfContext);
  propOptsDense.actorList.get<EndOfWorld>().maxX = 3_m;
  propOptsDense.maxSteps = 1000;
  propOptsDense.stepping.maxStepSize = 1.5_m;

  // Build stepper and propagator
  DenseStepper esDense(bField);
  DensePropagator propDense(esDense, naviDet);

  // Launch and collect results
  const auto& resultDense = propDense.propagate(sbtp, propOptsDense).value();
  const StepCollector::this_result& stepResultDense =
      resultDense.get<typename StepCollector::result_type>();

  // Check the exit situation of the second volume
  for (unsigned int i = 0; i < stepResultDense.position.size(); i++) {
    if (1_m - stepResultDense.position[i].x() < 1e-4) {
      endParams = std::make_pair(stepResultDense.position[i],
                                 stepResultDense.momentum[i]);
      break;
    }
  }
  for (unsigned int i = 0; i < stepResult.position.size(); i++) {
    if (1_m - stepResult.position[i].x() < 1e-4) {
      endParamsControl =
          std::make_pair(stepResult.position[i], stepResult.momentum[i]);
      break;
    }
  }

  CHECK_CLOSE_ABS(endParams.first, endParamsControl.first, 1_um);
  CHECK_CLOSE_ABS(endParams.second, endParamsControl.second, 1_um);
}

// Test case a). The DenseEnvironmentExtension should state that it is not
// valid in this case.
BOOST_AUTO_TEST_CASE(step_extension_trackercalomdt_test) {
  double rotationAngle = std::numbers::pi / 2.;
  Vector3 xPos(cos(rotationAngle), 0., sin(rotationAngle));
  Vector3 yPos(0., 1., 0.);
  Vector3 zPos(-sin(rotationAngle), 0., cos(rotationAngle));
  MaterialSlab matProp(makeBeryllium(), 0.5_mm);

  CuboidVolumeBuilder cvb;
  CuboidVolumeBuilder::SurfaceConfig sConf1;
  sConf1.position = Vector3(0.3_m, 0., 0.);
  sConf1.rotation.col(0) = xPos;
  sConf1.rotation.col(1) = yPos;
  sConf1.rotation.col(2) = zPos;
  sConf1.rBounds =
      std::make_shared<const RectangleBounds>(RectangleBounds(0.5_m, 0.5_m));
  sConf1.surMat = std::shared_ptr<const ISurfaceMaterial>(
      new HomogeneousSurfaceMaterial(matProp));
  sConf1.thickness = 1._mm;
  CuboidVolumeBuilder::LayerConfig lConf1;
  lConf1.surfaceCfg = {sConf1};

  CuboidVolumeBuilder::SurfaceConfig sConf2;
  sConf2.position = Vector3(0.6_m, 0., 0.);
  sConf2.rotation.col(0) = xPos;
  sConf2.rotation.col(1) = yPos;
  sConf2.rotation.col(2) = zPos;
  sConf2.rBounds =
      std::make_shared<const RectangleBounds>(RectangleBounds(0.5_m, 0.5_m));
  sConf2.surMat = std::shared_ptr<const ISurfaceMaterial>(
      new HomogeneousSurfaceMaterial(matProp));
  sConf2.thickness = 1._mm;
  CuboidVolumeBuilder::LayerConfig lConf2;
  lConf2.surfaceCfg = {sConf2};

  CuboidVolumeBuilder::VolumeConfig muConf1;
  muConf1.position = {2.3_m, 0., 0.};
  muConf1.length = {20._cm, 20._cm, 20._cm};
  muConf1.volumeMaterial =
      std::make_shared<HomogeneousVolumeMaterial>(makeBeryllium());
  muConf1.name = "MDT1";
  CuboidVolumeBuilder::VolumeConfig muConf2;
  muConf2.position = {2.7_m, 0., 0.};
  muConf2.length = {20._cm, 20._cm, 20._cm};
  muConf2.volumeMaterial =
      std::make_shared<HomogeneousVolumeMaterial>(makeBeryllium());
  muConf2.name = "MDT2";

  CuboidVolumeBuilder::VolumeConfig vConf1;
  vConf1.position = {0.5_m, 0., 0.};
  vConf1.length = {1._m, 1._m, 1._m};
  vConf1.layerCfg = {lConf1, lConf2};
  vConf1.name = "Tracker";
  CuboidVolumeBuilder::VolumeConfig vConf2;
  vConf2.position = {1.5_m, 0., 0.};
  vConf2.length = {1._m, 1._m, 1._m};
  vConf2.volumeMaterial =
      std::make_shared<HomogeneousVolumeMaterial>(makeBeryllium());
  vConf2.name = "Calorimeter";
  CuboidVolumeBuilder::VolumeConfig vConf3;
  vConf3.position = {2.5_m, 0., 0.};
  vConf3.length = {1._m, 1._m, 1._m};
  vConf3.volumeCfg = {muConf1, muConf2};
  vConf3.name = "Muon system";
  CuboidVolumeBuilder::Config conf;
  conf.volumeCfg = {vConf1, vConf2, vConf3};
  conf.position = {1.5_m, 0., 0.};
  conf.length = {3._m, 1._m, 1._m};

  // Build detector
  cvb.setConfig(conf);
  TrackingGeometryBuilder::Config tgbCfg;
  tgbCfg.trackingVolumeBuilders.push_back(
      [=](const auto& context, const auto& inner, const auto& vb) {
        return cvb.trackingVolume(context, inner, vb);
      });
  TrackingGeometryBuilder tgb(tgbCfg);
  std::shared_ptr<const TrackingGeometry> detector =
      tgb.trackingGeometry(tgContext);

  // Build navigator
  Navigator naviVac({detector, true, true, true});

  // Set initial parameters for the particle track
  BoundTrackParameters sbtp = BoundTrackParameters::makeCurvilinear(
      Vector4::Zero(), 0_degree, 90_degree, 1_e / 1_GeV, Covariance::Identity(),
      ParticleHypothesis::pion());

  using Stepper = EigenStepper<EigenStepperDenseExtension>;
  using Propagator = Acts::Propagator<Stepper, Navigator>;
  using PropagatorOptions = Propagator::Options<
      ActorList<StepCollector, MaterialInteractor, EndOfWorld>>;

  // Set options for propagator
  PropagatorOptions propOpts(tgContext, mfContext);
  propOpts.actorList.get<EndOfWorld>().maxX = 3._m;
  propOpts.maxSteps = 10000;

  // Build stepper and propagator
  auto bField = std::make_shared<ConstantBField>(Vector3(0., 0., 0.));
  Stepper es(bField);
  Propagator prop(es, naviVac);

  // Launch and collect results
  const auto& result = prop.propagate(sbtp, propOpts).value();
  const StepCollector::this_result& stepResult =
      result.get<typename StepCollector::result_type>();

  // Test that momentum changes only occurred at the right detector parts
  double lastMomentum = stepResult.momentum[0].x();
  for (unsigned int i = 0; i < stepResult.position.size(); i++) {
    // Test for changes
    if ((stepResult.position[i].x() > 0.3_m &&
         stepResult.position[i].x() < 0.6_m) ||
        (stepResult.position[i].x() > 0.6_m &&
         stepResult.position[i].x() <= 1._m) ||
        (stepResult.position[i].x() > 1._m &&
         stepResult.position[i].x() <= 2._m) ||
        (stepResult.position[i].x() > 2.2_m &&
         stepResult.position[i].x() <= 2.4_m) ||
        (stepResult.position[i].x() > 2.6_m &&
         stepResult.position[i].x() <= 2.8_m)) {
      BOOST_CHECK_LE(stepResult.momentum[i].x(), lastMomentum);
      lastMomentum = stepResult.momentum[i].x();
    } else
    // Test the absence of momentum loss
    {
      if (stepResult.position[i].x() < 0.3_m ||
          (stepResult.position[i].x() > 2._m &&
           stepResult.position[i].x() <= 2.2_m) ||
          (stepResult.position[i].x() > 2.4_m &&
           stepResult.position[i].x() <= 2.6_m) ||
          (stepResult.position[i].x() > 2.8_m &&
           stepResult.position[i].x() <= 3._m)) {
        BOOST_CHECK_EQUAL(stepResult.momentum[i].x(), lastMomentum);
      }
    }
  }
}

}  // namespace Acts::Test<|MERGE_RESOLUTION|>--- conflicted
+++ resolved
@@ -190,16 +190,10 @@
 
   // Test with covariance matrix
   Covariance cov = 8. * Covariance::Identity();
-<<<<<<< HEAD
   ncp = BoundTrackParameters::makeCurvilinear(makeVector4(pos, time), dir,
                                               1 / absMom, cov,
                                               ParticleHypothesis::pion0());
-  esState = es.makeState(esOptions, ncp);
-=======
-  ncp = CurvilinearTrackParameters(makeVector4(pos, time), dir, 1 / absMom, cov,
-                                   ParticleHypothesis::pion0());
   es.initialize(esState, ncp);
->>>>>>> a26016a8
   BOOST_CHECK_NE(esState.jacToGlobal, BoundToFreeMatrix::Zero());
   BOOST_CHECK(esState.covTransport);
   BOOST_CHECK_EQUAL(esState.cov, cov);
