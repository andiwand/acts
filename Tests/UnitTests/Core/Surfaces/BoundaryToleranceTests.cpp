--- conflicted
+++ resolved
@@ -32,20 +32,10 @@
   {
     // Valid positive tolerances
     auto tolerance = BoundaryTolerance::AbsoluteBound(1.0, 2.0);
-<<<<<<< HEAD
-    BOOST_CHECK_EQUAL(tolerance.tolerance0, 1.0);
-    BOOST_CHECK_EQUAL(tolerance.tolerance1, 2.0);
-    BOOST_CHECK(BoundaryTolerance{tolerance}.mode() == Extend);
-    BOOST_CHECK(
-        BoundaryTolerance{BoundaryTolerance::AbsoluteBound(0.0, 0.0)}.mode() ==
-        None);
-=======
     BOOST_CHECK_EQUAL(tolerance.asAbsoluteBound().tolerance0, 1.0);
     BOOST_CHECK_EQUAL(tolerance.asAbsoluteBound().tolerance1, 2.0);
-    BOOST_CHECK(tolerance.toleranceMode() == Extend);
-    BOOST_CHECK(BoundaryTolerance::AbsoluteBound(0.0, 0.0).toleranceMode() ==
-                None);
->>>>>>> 36fddce0
+    BOOST_CHECK(tolerance.mode() == Extend);
+    BOOST_CHECK(BoundaryTolerance::AbsoluteBound(0.0, 0.0).mode() == None);
 
     // Negative tolerances should throw
     BOOST_CHECK_THROW(BoundaryTolerance::AbsoluteBound(-1.0, 2.0),
@@ -58,48 +48,24 @@
   {
     // Valid positive tolerance
     auto tolerance = BoundaryTolerance::AbsoluteEuclidean(1.0);
-<<<<<<< HEAD
-    BOOST_CHECK_EQUAL(tolerance.tolerance, 1.0);
-    BOOST_CHECK(BoundaryTolerance{tolerance}.mode() == Extend);
-    BOOST_CHECK(
-        BoundaryTolerance{BoundaryTolerance::AbsoluteEuclidean(0.0)}.mode() ==
-        None);
-
-    // Valid negative tolerance
-    tolerance = BoundaryTolerance::AbsoluteEuclidean(-1.0);
-    BOOST_CHECK_EQUAL(tolerance.tolerance, -1.0);
-    BOOST_CHECK(BoundaryTolerance{tolerance}.mode() == Shrink);
-=======
     BOOST_CHECK_EQUAL(tolerance.asAbsoluteEuclidean().tolerance, 1.0);
-    BOOST_CHECK(tolerance.toleranceMode() == Extend);
-    BOOST_CHECK(BoundaryTolerance::AbsoluteEuclidean(0.0).toleranceMode() ==
-                None);
+    BOOST_CHECK(tolerance.mode() == Extend);
+    BOOST_CHECK(BoundaryTolerance::AbsoluteEuclidean(0.0).mode() == None);
 
     // Valid negative tolerance
     tolerance = BoundaryTolerance::AbsoluteEuclidean(-1.0);
     BOOST_CHECK_EQUAL(tolerance.asAbsoluteEuclidean().tolerance, -1.0);
-    BOOST_CHECK(tolerance.toleranceMode() == Shrink);
->>>>>>> 36fddce0
+    BOOST_CHECK(tolerance.mode() == Shrink);
   }
 
   // Test AbsoluteCartesian constructor
   {
     // Valid positive tolerance
     auto tolerance = BoundaryTolerance::AbsoluteCartesian(1.0, 2.0);
-<<<<<<< HEAD
-    BOOST_CHECK_EQUAL(tolerance.tolerance0, 1.0);
-    BOOST_CHECK_EQUAL(tolerance.tolerance1, 2.0);
-    BOOST_CHECK(BoundaryTolerance{tolerance}.mode() == Extend);
-    BOOST_CHECK(
-        BoundaryTolerance{BoundaryTolerance::AbsoluteCartesian(0.0, 0.0)}
-            .mode() == None);
-=======
     BOOST_CHECK_EQUAL(tolerance.asAbsoluteCartesian().tolerance0, 1.0);
     BOOST_CHECK_EQUAL(tolerance.asAbsoluteCartesian().tolerance1, 2.0);
-    BOOST_CHECK(tolerance.toleranceMode() == Extend);
-    BOOST_CHECK(
-        BoundaryTolerance::AbsoluteCartesian(0.0, 0.0).toleranceMode() == None);
->>>>>>> 36fddce0
+    BOOST_CHECK(tolerance.mode() == Extend);
+    BOOST_CHECK(BoundaryTolerance::AbsoluteCartesian(0.0, 0.0).mode() == None);
 
     // Negative tolerances should throw
     BOOST_CHECK_THROW(BoundaryTolerance::AbsoluteCartesian(-1.0, 2.0),
@@ -115,27 +81,14 @@
 
     // Valid positive chi2 bound
     auto tolerance = BoundaryTolerance::Chi2Bound(cov, 3.0);
-<<<<<<< HEAD
-    BOOST_CHECK_EQUAL(tolerance.maxChi2, 3.0);
-    BOOST_CHECK(BoundaryTolerance{tolerance}.mode() == Extend);
-    BOOST_CHECK(
-        BoundaryTolerance{BoundaryTolerance::Chi2Bound(cov, 0.0)}.mode() ==
-        None);
-
-    // Valid negative chi2 bound
-    tolerance = BoundaryTolerance::Chi2Bound(cov, -3.0);
-    BOOST_CHECK_EQUAL(tolerance.maxChi2, -3.0);
-    BOOST_CHECK(BoundaryTolerance{tolerance}.mode() == Shrink);
-=======
     BOOST_CHECK_EQUAL(tolerance.asChi2Bound().maxChi2, 3.0);
-    BOOST_CHECK(tolerance.toleranceMode() == Extend);
-    BOOST_CHECK(BoundaryTolerance::Chi2Bound(cov, 0.0).toleranceMode() == None);
+    BOOST_CHECK(tolerance.mode() == Extend);
+    BOOST_CHECK(BoundaryTolerance::Chi2Bound(cov, 0.0).mode() == None);
 
     // Valid negative chi2 bound
     tolerance = BoundaryTolerance::Chi2Bound(cov, -3.0);
     BOOST_CHECK_EQUAL(tolerance.asChi2Bound().maxChi2, -3.0);
-    BOOST_CHECK(tolerance.toleranceMode() == Shrink);
->>>>>>> 36fddce0
+    BOOST_CHECK(tolerance.mode() == Shrink);
   }
 
   // Test None constructor
@@ -165,7 +118,7 @@
     Vector2 ll(-1, -1);
     Vector2 ur(1, 1);
     RectangleBounds bounds(ll, ur);
-    BoundaryTolerance::AbsoluteBound tolerance(
+    auto tolerance = BoundaryTolerance::AbsoluteBound(
         1.5, std::numeric_limits<double>::infinity());
     BOOST_CHECK(bounds.inside({0, 0}, tolerance));
     BOOST_CHECK(bounds.inside({2, 2}, tolerance));
