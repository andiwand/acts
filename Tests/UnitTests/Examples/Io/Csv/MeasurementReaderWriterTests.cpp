// This file is part of the Acts project.
//
// Copyright (C) 2023 CERN for the benefit of the Acts project
//
// This Source Code Form is subject to the terms of the Mozilla Public
// License, v. 2.0. If a copy of the MPL was not distributed with this
// file, You can obtain one at http://mozilla.org/MPL/2.0/.

#include <boost/test/unit_test.hpp>

#include "Acts/Definitions/TrackParametrization.hpp"
#include "Acts/Tests/CommonHelpers/FloatComparisons.hpp"
#include "Acts/Tests/CommonHelpers/WhiteBoardUtilities.hpp"
#include "Acts/Utilities/BinUtility.hpp"
#include "Acts/Utilities/Zip.hpp"
#include "ActsExamples/Digitization/DigitizationConfig.hpp"
#include "ActsExamples/Digitization/Smearers.hpp"
#include "ActsExamples/EventData/Cluster.hpp"
#include "ActsExamples/EventData/Measurement.hpp"
#include "ActsExamples/Io/Csv/CsvMeasurementReader.hpp"
#include "ActsExamples/Io/Csv/CsvMeasurementWriter.hpp"

#include <fstream>
#include <iostream>
#include <random>

using namespace ActsExamples;
using namespace Acts::Test;

BOOST_AUTO_TEST_CASE(CsvMeasurementRoundTrip) {
  IndexSourceLinkContainer sourceLinksOriginal;
  MeasurementContainer measOriginal;
  ClusterContainer clusterOriginal;
  IndexMultimap<Index> mapOriginal;

  ////////////////////////////
  // Create some dummy data //
  ////////////////////////////
  const std::size_t nMeasurements = 3;
  Acts::GeometryIdentifier someGeoId{298453};

  std::mt19937 gen(23);
  std::uniform_int_distribution<std::uint32_t> disti(1, 10);
  std::uniform_real_distribution<double> distf(0.0, 1.0);

  for (auto i = 0ul; i < nMeasurements; ++i) {
    IndexSourceLink sl(someGeoId, static_cast<Index>(i));
    sourceLinksOriginal.insert(sl);

    Acts::Vector2 p = Acts::Vector2::Random();
    Acts::SquareMatrix2 c = Acts::SquareMatrix2::Random();

    auto m = Measurement(Acts::SourceLink{sl},
                         std::array{Acts::eBoundLoc0, Acts::eBoundLoc1}, p, c);

    measOriginal.addMeasurement(m);

    ActsExamples::Cluster cl;

    using Bin2D = ActsFatras::Segmentizer::Bin2D;
    using Seg2D = ActsFatras::Segmentizer::Segment2D;

    // We have two cluster shapes which are displaced randomly
    const auto o = disti(gen);
    cl.channels.emplace_back(
        Bin2D{o + 0, o + 0},
        Seg2D{Acts::Vector2::Random(), Acts::Vector2::Random()}, distf(gen));
    cl.channels.emplace_back(
        Bin2D{o + 0, o + 1},
        Seg2D{Acts::Vector2::Random(), Acts::Vector2::Random()}, distf(gen));
    if (distf(gen) < 0.5) {
      cl.channels.emplace_back(
          Bin2D{o + 0, o + 2},
          Seg2D{Acts::Vector2::Random(), Acts::Vector2::Random()}, distf(gen));
      cl.sizeLoc0 = 1;
      cl.sizeLoc1 = 3;
    } else {
      cl.channels.emplace_back(
          Bin2D{o + 1, o + 0},
          Seg2D{Acts::Vector2::Random(), Acts::Vector2::Random()}, distf(gen));
      cl.sizeLoc0 = 2;
      cl.sizeLoc1 = 2;
    }

    clusterOriginal.push_back(cl);

    // Just generate some random hitid
    mapOriginal.insert(std::pair<Index, Index>{i, disti(gen)});
  }

  ///////////
  // Write //
  ///////////
  CsvMeasurementWriter::Config writerConfig;
  writerConfig.inputClusters = "clusters";
  writerConfig.inputMeasurements = "meas";
  writerConfig.inputMeasurementSimHitsMap = "map";
  writerConfig.outputDir = "";

  CsvMeasurementWriter writer(writerConfig, Acts::Logging::WARNING);

  auto writeTool =
      GenericReadWriteTool<>()
          .add(writerConfig.inputMeasurements, measOriginal)
          .add(writerConfig.inputClusters, clusterOriginal)
          .add(writerConfig.inputMeasurementSimHitsMap, mapOriginal);

  writeTool.write(writer);

  //////////////////
  // Write & Read //
  //////////////////
  CsvMeasurementReader::Config readerConfig;
  readerConfig.inputDir = writerConfig.outputDir;
  readerConfig.outputMeasurements = writerConfig.inputMeasurements;
  readerConfig.outputMeasurementSimHitsMap =
      writerConfig.inputMeasurementSimHitsMap;
  readerConfig.outputClusters = writerConfig.inputClusters;
  readerConfig.outputSourceLinks = "sourcelinks";

  CsvMeasurementReader reader(readerConfig, Acts::Logging::WARNING);

  auto readTool =
      writeTool.add(readerConfig.outputSourceLinks, sourceLinksOriginal);

  const auto [measRead, clusterRead, mapRead, sourceLinksRead] =
      readTool.read(reader);

  ///////////
  // Check //
  ///////////
  static_assert(
      std::is_same_v<std::decay_t<decltype(measRead)>, decltype(measOriginal)>);
  BOOST_REQUIRE(measRead.size() == measOriginal.size());
<<<<<<< HEAD
  for (std::size_t i = 0; i < measRead.size(); ++i) {
    std::visit(checkMeasurementClose, measRead.getBoundMeasurement(i),
               measOriginal.getBoundMeasurement(i));
=======
  for (const auto &[a, b] : Acts::zip(measRead, measOriginal)) {
    if (a.size() == b.size()) {
      CHECK_CLOSE_REL(a.parameters(), b.parameters(), 1e-4);
    }
>>>>>>> 7d35a948
  }

  static_assert(std::is_same_v<std::decay_t<decltype(clusterRead)>,
                               decltype(clusterOriginal)>);
  BOOST_REQUIRE(clusterRead.size() == clusterOriginal.size());
  for (auto [a, b] : Acts::zip(clusterRead, clusterOriginal)) {
    BOOST_REQUIRE(a.sizeLoc0 == b.sizeLoc0);
    BOOST_REQUIRE(a.sizeLoc1 == b.sizeLoc1);

    for (const auto &ca : a.channels) {
      auto match = [&](const auto &cb) {
        return ca.bin == cb.bin &&
               std::abs(ca.activation - cb.activation) < 1.e-4;
      };

      BOOST_CHECK(std::any_of(b.channels.begin(), b.channels.end(), match));
    }
  }

  static_assert(
      std::is_same_v<std::decay_t<decltype(mapRead)>, decltype(mapOriginal)>);
  BOOST_REQUIRE(mapRead.size() == mapOriginal.size());
  for (const auto &[a, b] : Acts::zip(mapRead, mapOriginal)) {
    BOOST_REQUIRE(a == b);
  }

  static_assert(std::is_same_v<std::decay_t<decltype(sourceLinksRead)>,
                               decltype(sourceLinksOriginal)>);
  BOOST_REQUIRE(sourceLinksRead.size() == sourceLinksOriginal.size());
  for (const auto &[a, b] : Acts::zip(sourceLinksRead, sourceLinksOriginal)) {
    BOOST_REQUIRE(a.geometryId() == b.geometryId());
    BOOST_REQUIRE(a.index() == b.index());
  }
}<|MERGE_RESOLUTION|>--- conflicted
+++ resolved
@@ -132,16 +132,12 @@
   static_assert(
       std::is_same_v<std::decay_t<decltype(measRead)>, decltype(measOriginal)>);
   BOOST_REQUIRE(measRead.size() == measOriginal.size());
-<<<<<<< HEAD
   for (std::size_t i = 0; i < measRead.size(); ++i) {
-    std::visit(checkMeasurementClose, measRead.getBoundMeasurement(i),
-               measOriginal.getBoundMeasurement(i));
-=======
-  for (const auto &[a, b] : Acts::zip(measRead, measOriginal)) {
+    const auto &a = measRead.getBoundMeasurement(i);
+    const auto &b = measOriginal.getBoundMeasurement(i);
     if (a.size() == b.size()) {
       CHECK_CLOSE_REL(a.parameters(), b.parameters(), 1e-4);
     }
->>>>>>> 7d35a948
   }
 
   static_assert(std::is_same_v<std::decay_t<decltype(clusterRead)>,
