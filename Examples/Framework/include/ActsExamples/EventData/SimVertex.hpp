// This file is part of the Acts project.
//
// Copyright (C) 2018 CERN for the benefit of the Acts project
//
// This Source Code Form is subject to the terms of the Mozilla Public
// License, v. 2.0. If a copy of the MPL was not distributed with this
// file, You can obtain one at http://mozilla.org/MPL/2.0/.

#pragma once

#include "Acts/Definitions/Algebra.hpp"
#include "ActsExamples/EventData/SimParticle.hpp"
#include "ActsFatras/EventData/ProcessType.hpp"

#include <boost/container/flat_set.hpp>

namespace ActsExamples {

class SimVertexBarcode {
 public:
  using Value = SimBarcode::Value;

  constexpr SimVertexBarcode() = default;
  constexpr SimVertexBarcode(Value encoded) : m_id(SimBarcode(encoded)) {}
  constexpr SimVertexBarcode(SimBarcode vertexId)
      : m_id(vertexId.setParticle(0).setSubParticle(0)) {
    if (vertexId != vertexId.vertexId()) {
      throw std::invalid_argument("SimVertexBarcode: invalid vertexId");
    }
  }

  /// Get the encoded value of all index levels.
  constexpr Value value() const { return m_id.value(); }

  /// Return the barcode.
  constexpr SimBarcode barcode() const { return m_id; }

  /// Return the primary vertex identifier.
  constexpr Value vertexPrimary() const { return m_id.vertexPrimary(); }
  /// Return the secondary vertex identifier.
  constexpr Value vertexSecondary() const { return m_id.vertexSecondary(); }
  /// Return the generation identifier.
  constexpr Value generation() const { return m_id.generation(); }

  /// Set the primary vertex identifier.
  constexpr SimVertexBarcode& setVertexPrimary(Value id) {
    return m_id.setVertexPrimary(id), *this;
  }
  /// Set the secondary vertex identifier.
  constexpr SimVertexBarcode& setVertexSecondary(Value id) {
    return m_id.setVertexSecondary(id), *this;
  }
  /// Set the particle identifier.
  constexpr SimVertexBarcode& setGeneration(Value id) {
    return m_id.setGeneration(id), *this;
  }

 private:
  /// The vertex ID
  /// Note that only primary, secondary and generation should be set
  SimBarcode m_id = 0;

  friend constexpr bool operator<(SimVertexBarcode lhs, SimVertexBarcode rhs) {
    return lhs.m_id < rhs.m_id;
  }
  friend constexpr bool operator==(SimVertexBarcode lhs, SimVertexBarcode rhs) {
    return lhs.m_id == rhs.m_id;
  }
  friend constexpr bool operator!=(SimVertexBarcode lhs, SimVertexBarcode rhs) {
    return lhs.m_id != rhs.m_id;
  }
  friend inline std::ostream& operator<<(std::ostream& os,
                                         SimVertexBarcode idx) {
    return os << idx.m_id;
  }
};

/// A simultated vertex e.g. from a physics process.
struct SimVertex {
  using Scalar = Acts::ActsScalar;
  using Vector4 = Acts::ActsVector<4>;

  /// The vertex ID
  SimVertexBarcode id;
  /// The vertex four-position
  Vector4 position4 = Vector4::Zero();
  /// The vertex process type
  ActsFatras::ProcessType process = ActsFatras::ProcessType::eUndefined;
  /// The incoming particles into the vertex
  SimBarcodeContainer incoming;
  /// The outgoing particles from the vertex
  SimBarcodeContainer outgoing;

  /// Construct the vertex from a position and optional process type.
  ///
  /// @param position4_ the vertex four-position
  /// @param process_ the process type that generated this vertex
  ///
  /// Associated particles are left empty by default and must be filled by the
  /// user after construction.
  SimVertex(
<<<<<<< HEAD
      SimBarcode id_, const Vector4& position4_,
=======
      SimVertexBarcode id_, const Vector4& position4_,
>>>>>>> 68d46c1c
      ActsFatras::ProcessType process_ = ActsFatras::ProcessType::eUndefined)
      : id(id_), position4(position4_), process(process_) {}
  // explicitly default rule-of-five.
  SimVertex() = default;
  SimVertex(const SimVertex&) = default;
  SimVertex(SimVertex&&) = default;
  SimVertex& operator=(const SimVertex&) = default;
  SimVertex& operator=(SimVertex&&) = default;

  constexpr SimVertexBarcode vertexId() const { return id; }
  /// The vertex three-position.
  auto position() const { return position4.head<3>(); }
  /// The vertex time.
  Scalar time() const { return position4[3]; }
};

namespace detail {
struct CompareVertexId {
  using is_transparent = void;
  constexpr bool operator()(const SimVertex& lhs, const SimVertex& rhs) const {
    return lhs.vertexId() < rhs.vertexId();
  }
  constexpr bool operator()(SimVertexBarcode lhs, const SimVertex& rhs) const {
    return lhs < rhs.vertexId();
  }
  constexpr bool operator()(const SimVertex& lhs, SimVertexBarcode rhs) const {
    return lhs.vertexId() < rhs;
  }
};
}  // namespace detail

/// Store vertices ordered by vertex identifier.
using SimVertexContainer =
    ::boost::container::flat_set<SimVertex, detail::CompareVertexId>;

}  // namespace ActsExamples<|MERGE_RESOLUTION|>--- conflicted
+++ resolved
@@ -99,11 +99,7 @@
   /// Associated particles are left empty by default and must be filled by the
   /// user after construction.
   SimVertex(
-<<<<<<< HEAD
-      SimBarcode id_, const Vector4& position4_,
-=======
       SimVertexBarcode id_, const Vector4& position4_,
->>>>>>> 68d46c1c
       ActsFatras::ProcessType process_ = ActsFatras::ProcessType::eUndefined)
       : id(id_), position4(position4_), process(process_) {}
   // explicitly default rule-of-five.
