--- conflicted
+++ resolved
@@ -44,12 +44,7 @@
             acts.examples.RootParticleReader(
                 level=acts.logging.INFO,
                 filePath=str(inputParticlePath.resolve()),
-<<<<<<< HEAD
-                particleCollection=inputParticles,
-=======
                 outputParticles=inputParticles,
-                orderedEvents=False,
->>>>>>> 68d46c1c
             )
         )
 
