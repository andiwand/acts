#!/usr/bin/env python3
from pathlib import Path
from typing import Optional, Union
from collections import namedtuple
import argparse
import sys
import os

from acts.examples import Sequencer, GenericDetector, RootParticleReader

import acts

from acts import UnitConstants as u


def getArgumentParser():
    """Get arguments from command line"""
    parser = argparse.ArgumentParser(description="Command line arguments for CKF")
    parser.add_argument(
        "-i",
        "--indir",
        dest="indir",
        help="Directory with input root files",
        default="./",
    )
    parser.add_argument(
        "-o",
        "--output",
        dest="outdir",
        help="Output directory for new ntuples",
        default="./",
    )
    parser.add_argument(
        "-n", "--nEvents", dest="nEvts", help="Number of events to run over", default=1
    )
    parser.add_argument(
        "--sf_maxSeedsPerSpM",
        dest="sf_maxSeedsPerSpM",
        help="Number of compatible seeds considered for middle seed",
        type=int,
        default=1,
    )
    parser.add_argument(
        "--sf_cotThetaMax",
        dest="sf_cotThetaMax",
        help="cot of maximum theta angle",
        type=float,
        default=7.40627,
    )
    parser.add_argument(
        "--sf_sigmaScattering",
        dest="sf_sigmaScattering",
        help="How many sigmas of scattering to include in seeds",
        type=float,
        default=5,
    )
    parser.add_argument(
        "--sf_radLengthPerSeed",
        dest="sf_radLengthPerSeed",
        help="Average Radiation Length",
        type=float,
        default=0.1,
    )
    parser.add_argument(
        "--sf_impactMax",
        dest="sf_impactMax",
        help="max impact parameter in mm",
        type=float,
        default=3.0,
    )
    parser.add_argument(
        "--sf_maxPtScattering",
        dest="sf_maxPtScattering",
        help="maximum Pt for scattering cut in GeV",
        type=float,
        default=10.0,
    )
    parser.add_argument(
        "--sf_deltaRMin",
        dest="sf_deltaRMin",
        help="minimum value for deltaR separation in mm",
        type=float,
        default=1.0,
    )
    parser.add_argument(
        "--sf_deltaRMax",
        dest="sf_deltaRMax",
        help="maximum value for deltaR separation in mm",
        type=float,
        default=60.0,
    )

    return parser


def runCKFTracks(
    trackingGeometry,
    decorators,
    geometrySelection: Path,
    digiConfigFile: Path,
    field,
    outputDir: Path,
    NumEvents=1,
    truthSmearedSeeded=False,
    truthEstimatedSeeded=False,
    outputCsv=True,
    inputParticlePath: Optional[Path] = None,
    s=None,
    MaxSeedsPerSpM=1,
    CotThetaMax=7.40627,
    SigmaScattering=5,
    RadLengthPerSeed=0.1,
    ImpactMax=3.0,
    MaxPtScattering=10.0,
    DeltaRMin=1.0,
    DeltaRMax=60.0,
):
    from acts.examples.simulation import (
        addParticleGun,
        EtaConfig,
        PhiConfig,
        ParticleConfig,
        addFatras,
        addDigitization,
    )

    from acts.examples.reconstruction import (
        addSeeding,
        TruthSeedRanges,
        ParticleSmearingSigmas,
        SeedFinderConfigArg,
        SeedFinderOptionsArg,
        SeedingAlgorithm,
        TruthEstimatedSeedingAlgorithmConfigArg,
        addCKFTracks,
    )

    s = s or acts.examples.Sequencer(
        events=int(NumEvents),
        numThreads=-1,
        logLevel=acts.logging.INFO,
        outputDir=outputDir,
    )
    for d in decorators:
        s.addContextDecorator(d)
    rnd = acts.examples.RandomNumbers(seed=42)
    outputDir = Path(outputDir)

    if inputParticlePath is None:
        addParticleGun(
            s,
            EtaConfig(-2.0, 2.0),
            ParticleConfig(4, acts.PdgParticle.eMuon, True),
            PhiConfig(0.0, 360.0 * u.degree),
            multiplicity=2,
            rnd=rnd,
        )
    else:
        acts.logging.getLogger("CKFExample").info(
            "Reading particles from %s", inputParticlePath.resolve()
        )
        assert inputParticlePath.exists()
        s.addReader(
            RootParticleReader(
                level=acts.logging.INFO,
                filePath=str(inputParticlePath.resolve()),
<<<<<<< HEAD
                particleCollection="particles_input",
=======
                outputParticles="particles_input",
                orderedEvents=False,
>>>>>>> 68d46c1c
            )
        )

    addFatras(
        s,
        trackingGeometry,
        field,
        rnd=rnd,
    )

    addDigitization(
        s,
        trackingGeometry,
        field,
        digiConfigFile=digiConfigFile,
        rnd=rnd,
    )

    addSeeding(
        s,
        trackingGeometry,
        field,
        TruthSeedRanges(pt=(500.0 * u.MeV, None), nHits=(9, None)),
        ParticleSmearingSigmas(pRel=0.01),  # only used by SeedingAlgorithm.TruthSmeared
        SeedFinderConfigArg(
            r=(None, 200 * u.mm),  # rMin=default, 33mm
            deltaR=(DeltaRMin * u.mm, DeltaRMax * u.mm),
            collisionRegion=(-250 * u.mm, 250 * u.mm),
            z=(-2000 * u.mm, 2000 * u.mm),
            maxSeedsPerSpM=MaxSeedsPerSpM,
            cotThetaMax=CotThetaMax,
            sigmaScattering=SigmaScattering,
            radLengthPerSeed=RadLengthPerSeed,
            maxPtScattering=MaxPtScattering * u.GeV,
            minPt=500 * u.MeV,
            impactMax=ImpactMax * u.mm,
        ),
        SeedFinderOptionsArg(bFieldInZ=2 * u.T, beamPos=(0.0, 0, 0)),
        TruthEstimatedSeedingAlgorithmConfigArg(deltaR=(10.0 * u.mm, None)),
        seedingAlgorithm=SeedingAlgorithm.TruthSmeared
        if truthSmearedSeeded
        else SeedingAlgorithm.TruthEstimated
        if truthEstimatedSeeded
        else SeedingAlgorithm.Default,
        geoSelectionConfigFile=geometrySelection,
        outputDirRoot=outputDir,
        rnd=rnd,  # only used by SeedingAlgorithm.TruthSmeared
    )

    addCKFTracks(
        s,
        trackingGeometry,
        field,
        outputDirRoot=outputDir,
        outputDirCsv=outputDir / "csv" if outputCsv else None,
    )

    return s


if "__main__" == __name__:
    options = getArgumentParser().parse_args()

    Inputdir = options.indir
    Outputdir = options.outdir

    srcdir = Path(__file__).resolve().parent.parent.parent.parent

    detector, trackingGeometry, decorators = GenericDetector.create()

    field = acts.ConstantBField(acts.Vector3(0, 0, 2 * u.T))

    inputParticlePath = Path(Inputdir) / "pythia8_particles.root"
    if not inputParticlePath.exists():
        inputParticlePath = None

    runCKFTracks(
        trackingGeometry,
        decorators,
        field=field,
        geometrySelection=srcdir
        / "Examples/Algorithms/TrackFinding/share/geoSelection-genericDetector.json",
        digiConfigFile=srcdir
        / "Examples/Algorithms/Digitization/share/default-smearing-config-generic.json",
        outputCsv=True,
        truthSmearedSeeded=False,
        truthEstimatedSeeded=False,
        inputParticlePath=inputParticlePath,
        outputDir=Outputdir,
        NumEvents=options.nEvts,
        MaxSeedsPerSpM=options.sf_maxSeedsPerSpM,
        CotThetaMax=options.sf_cotThetaMax,
        SigmaScattering=options.sf_sigmaScattering,
        RadLengthPerSeed=options.sf_radLengthPerSeed,
        ImpactMax=options.sf_impactMax,
        MaxPtScattering=options.sf_maxPtScattering,
        DeltaRMin=options.sf_deltaRMin,
        DeltaRMax=options.sf_deltaRMax,
    ).run()<|MERGE_RESOLUTION|>--- conflicted
+++ resolved
@@ -164,12 +164,7 @@
             RootParticleReader(
                 level=acts.logging.INFO,
                 filePath=str(inputParticlePath.resolve()),
-<<<<<<< HEAD
-                particleCollection="particles_input",
-=======
                 outputParticles="particles_input",
-                orderedEvents=False,
->>>>>>> 68d46c1c
             )
         )
 
