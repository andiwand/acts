// This file is part of the Acts project.
//
// Copyright (C) 2019-2021 CERN for the benefit of the Acts project
//
// This Source Code Form is subject to the terms of the Mozilla Public
// License, v. 2.0. If a copy of the MPL was not distributed with this
// file, You can obtain one at http://mozilla.org/MPL/2.0/.

#include "ActsExamples/Vertexing/IterativeVertexFinderAlgorithm.hpp"

#include "Acts/Definitions/Algebra.hpp"
#include "Acts/Propagator/EigenStepper.hpp"
#include "Acts/Propagator/VoidNavigator.hpp"
#include "Acts/Utilities/Logger.hpp"
#include "Acts/Utilities/Result.hpp"
#include "Acts/Vertexing/IterativeVertexFinder.hpp"
#include "Acts/Vertexing/Vertex.hpp"
#include "ActsExamples/EventData/ProtoVertex.hpp"
#include "ActsExamples/Framework/AlgorithmContext.hpp"

#include <chrono>
#include <ostream>
#include <stdexcept>
#include <system_error>

#include "VertexingHelpers.hpp"

ActsExamples::IterativeVertexFinderAlgorithm::IterativeVertexFinderAlgorithm(
    const Config& config, Acts::Logging::Level level)
    : ActsExamples::IAlgorithm("IterativeVertexFinder", level), m_cfg(config) {
  if (m_cfg.inputTrackParameters.empty()) {
    throw std::invalid_argument("Missing input track parameter collection");
  }
  if (m_cfg.outputProtoVertices.empty()) {
    throw std::invalid_argument("Missing output proto vertices collection");
  }
  if (m_cfg.outputVertices.empty()) {
    throw std::invalid_argument("Missing output vertices collection");
  }

  m_inputTrackParameters.initialize(m_cfg.inputTrackParameters);
  m_outputProtoVertices.initialize(m_cfg.outputProtoVertices);
  m_outputVertices.initialize(m_cfg.outputVertices);
}

ActsExamples::ProcessCode ActsExamples::IterativeVertexFinderAlgorithm::execute(
    const ActsExamples::AlgorithmContext& ctx) const {
  // retrieve input tracks and convert into the expected format

  const auto& inputTrackParameters = m_inputTrackParameters(ctx);
  // TODO change this from pointers to tracks parameters to actual tracks
  auto inputTrackPointers =
      makeTrackParametersPointerContainer(inputTrackParameters);

  if (inputTrackParameters.size() != inputTrackPointers.size()) {
    ACTS_ERROR("Input track containers do not align: "
               << inputTrackParameters.size()
               << " != " << inputTrackPointers.size());
  }

  for (const auto trk : inputTrackPointers) {
    if (trk->covariance() && trk->covariance()->determinant() <= 0) {
      // actually we should consider this as an error but I do not want the CI
      // to fail
      ACTS_WARNING("input track " << *trk << " has det(cov) = "
                                  << trk->covariance()->determinant());
    }
  }

  // Set up EigenStepper
  Acts::EigenStepper<> stepper(m_cfg.bField);

  // Set up propagator with void navigator
<<<<<<< HEAD
  auto propagator = std::make_shared<Propagator>(
      stepper, Acts::VoidNavigator{}, logger().cloneWithSuffix("Prop"));
=======
  auto propagator =
      std::make_shared<Propagator>(stepper, Acts::detail::VoidNavigator{},
                                   logger().cloneWithSuffix("Propagator"));
>>>>>>> c17a685d
  // Setup the vertex fitter
  Fitter::Config vertexFitterCfg;
  Fitter vertexFitter(vertexFitterCfg,
                      logger().cloneWithSuffix("FullBilloirVertexFitter"));
  // Setup the track linearizer
  Linearizer::Config linearizerCfg(m_cfg.bField, propagator);
  Linearizer linearizer(linearizerCfg,
                        logger().cloneWithSuffix("HelicalTrackLinearizer"));
  // Setup the seed finder
  IPEstimator::Config ipEstCfg(m_cfg.bField, propagator);
  IPEstimator ipEst(ipEstCfg, logger().cloneWithSuffix("ImpactPointEstimator"));
  Seeder seeder;
  // Set up the actual vertex finder
  Finder::Config finderCfg(std::move(vertexFitter), std::move(linearizer),
                           std::move(seeder), ipEst);
  finderCfg.maxVertices = 200;
  finderCfg.reassignTracksAfterFirstFit = false;
  Finder finder(std::move(finderCfg), logger().clone());
  Finder::State state(*m_cfg.bField, ctx.magFieldContext);
  Options finderOpts(ctx.geoContext, ctx.magFieldContext);

  // find vertices
  auto result = finder.find(inputTrackPointers, finderOpts, state);

  VertexCollection vertices;
  if (result.ok()) {
    vertices = std::move(result.value());
  } else {
    ACTS_ERROR("Error in vertex finder: " << result.error().message());
  }

  // show some debug output
  ACTS_INFO("Found " << vertices.size() << " vertices in event");
  for (const auto& vtx : vertices) {
    ACTS_INFO("Found vertex at " << vtx.fullPosition().transpose() << " with "
                                 << vtx.tracks().size() << " tracks.");
  }

  // store proto vertices extracted from the found vertices
  m_outputProtoVertices(ctx, makeProtoVertices(inputTrackPointers, vertices));

  // store found vertices
  m_outputVertices(ctx, std::move(vertices));

  return ActsExamples::ProcessCode::SUCCESS;
}<|MERGE_RESOLUTION|>--- conflicted
+++ resolved
@@ -71,14 +71,9 @@
   Acts::EigenStepper<> stepper(m_cfg.bField);
 
   // Set up propagator with void navigator
-<<<<<<< HEAD
-  auto propagator = std::make_shared<Propagator>(
-      stepper, Acts::VoidNavigator{}, logger().cloneWithSuffix("Prop"));
-=======
   auto propagator =
-      std::make_shared<Propagator>(stepper, Acts::detail::VoidNavigator{},
+      std::make_shared<Propagator>(stepper, Acts::VoidNavigator{},
                                    logger().cloneWithSuffix("Propagator"));
->>>>>>> c17a685d
   // Setup the vertex fitter
   Fitter::Config vertexFitterCfg;
   Fitter vertexFitter(vertexFitterCfg,
