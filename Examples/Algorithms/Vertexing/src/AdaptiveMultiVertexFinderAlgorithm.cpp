--- conflicted
+++ resolved
@@ -138,13 +138,7 @@
     // coordinate. We thus need to increase tracksMaxSignificance (i.e., the
     // maximum chi2 that a track can have to be associated with a vertex).
     finderConfig.tracksMaxSignificance = 7.5;
-<<<<<<< HEAD
-    // TODO rename do3dSplitting -> doFullSplitting
-    finderConfig.do3dSplitting = true;
-=======
-    // Check if vertices are merged in space and time
     finderConfig.doFullSplitting = true;
->>>>>>> 4a204ced
     // Reset the maximum significance that two vertices can have before they
     // are considered as merged. The default value 3 is tuned for comparing
     // the vertices' z-coordinates. Since we consider 4 dimensions here, we
