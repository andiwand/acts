--- conflicted
+++ resolved
@@ -101,7 +101,6 @@
   m_outputVertices.initialize(m_cfg.outputVertices);
 }
 
-<<<<<<< HEAD
 std::unique_ptr<Acts::IVertexFinder>
 AdaptiveMultiVertexFinderAlgorithm::makeVertexSeeder() const {
   if (m_cfg.seedFinder == SeedFinder::TruthSeeder) {
@@ -112,24 +111,15 @@
     return std::make_unique<Seeder>(seederConfig);
   }
 
-=======
-Acts::AdaptiveMultiVertexFinder
-ActsExamples::AdaptiveMultiVertexFinderAlgorithm::makeVertexFinder() const {
-  std::shared_ptr<const Acts::IVertexFinder> seedFinder;
->>>>>>> e1566a24
   if (m_cfg.seedFinder == SeedFinder::GaussianSeeder) {
     using Seeder = Acts::TrackDensityVertexFinder;
     Acts::GaussianTrackDensity::Config trkDensityCfg;
     trkDensityCfg.extractParameters
         .connect<&Acts::InputTrack::extractParameters>();
-<<<<<<< HEAD
     return std::make_unique<Seeder>(Seeder::Config{trkDensityCfg});
   }
 
-  if (m_cfg.seedFinder == SeedFinder::AdaptiveGridSeeder) {
-=======
-    seedFinder = std::make_shared<Seeder>(Seeder::Config{trkDensityCfg});
-  } else if (m_cfg.seedFinder == SeedFinder::GridSeeder) {
+  if (m_cfg.seedFinder == SeedFinder::GridSeeder) {
     // magic numbers for now
     double zMinMax = 100;
     int trkGridSize = 15;
@@ -151,8 +141,10 @@
     Seeder::Config seederConfig(trkDensity);
     seederConfig.extractParameters
         .connect<&Acts::InputTrack::extractParameters>();
-    seedFinder = std::make_shared<Seeder>(seederConfig);
-  } else if (m_cfg.seedFinder == SeedFinder::AdaptiveGridSeeder) {
+    return std::make_unique<Seeder>(seederConfig);
+  }
+
+  if (m_cfg.seedFinder == SeedFinder::AdaptiveGridSeeder) {
     // magic numbers for now
     constexpr int trkGridSize = 15;
 
@@ -167,9 +159,10 @@
     Seeder::Config seederConfig(trkDensity);
     seederConfig.extractParameters
         .connect<&Acts::InputTrack::extractParameters>();
-    seedFinder = std::make_shared<Seeder>(seederConfig);
-  } else if (m_cfg.seedFinder == SeedFinder::SparseGridSeeder) {
->>>>>>> e1566a24
+    return std::make_unique<Seeder>(seederConfig);
+  }
+
+  if (m_cfg.seedFinder == SeedFinder::SparseGridSeeder) {
     // Set up track density used during vertex seeding
     Acts::SparseGridTrackDensity::Config trkDensityCfg;
     // Bin extent in z-direction
