--- conflicted
+++ resolved
@@ -61,16 +61,13 @@
 
   using VertexCollection = std::vector<Acts::Vertex>;
 
-<<<<<<< HEAD
-  enum class SeedFinder { TruthSeeder, GaussianSeeder, AdaptiveGridSeeder };
-=======
   enum class SeedFinder {
+    TruthSeeder,
     GaussianSeeder,
     GridSeeder,
     AdaptiveGridSeeder,
     SparseGridSeeder
   };
->>>>>>> e1566a24
 
   struct Config {
     /// Input track parameters collection
