// This file is part of the Acts project.
//
// Copyright (C) 2019-2024 CERN for the benefit of the Acts project
//
// This Source Code Form is subject to the terms of the Mozilla Public
// License, v. 2.0. If a copy of the MPL was not distributed with this
// file, You can obtain one at http://mozilla.org/MPL/2.0/.

#include "ActsExamples/Generators/EventGenerator.hpp"

#include "ActsExamples/EventData/SimVertex.hpp"
#include "ActsExamples/Framework/AlgorithmContext.hpp"
#include "ActsFatras/EventData/Barcode.hpp"
#include "ActsFatras/EventData/Particle.hpp"

#include <cstdint>
#include <ostream>
#include <stdexcept>

ActsExamples::EventGenerator::EventGenerator(const Config& cfg,
                                             Acts::Logging::Level lvl)
    : m_cfg(cfg), m_logger(Acts::getDefaultLogger("EventGenerator", lvl)) {
  if (m_cfg.outputParticles.empty()) {
    throw std::invalid_argument("Missing output particles collection");
  }
  if (m_cfg.outputVertices.empty()) {
    throw std::invalid_argument("Missing output vertices collection");
  }
  if (m_cfg.generators.empty()) {
    throw std::invalid_argument("No generators are configured");
  }
  if (!m_cfg.randomNumbers) {
    throw std::invalid_argument("Missing random numbers service");
  }

  m_outputParticles.initialize(m_cfg.outputParticles);
  m_outputVertices.initialize(m_cfg.outputVertices);
}

std::string ActsExamples::EventGenerator::name() const {
  return "EventGenerator";
}

std::pair<std::size_t, std::size_t>
ActsExamples::EventGenerator::availableEvents() const {
  return {0u, SIZE_MAX};
}

ActsExamples::ProcessCode ActsExamples::EventGenerator::read(
    const AlgorithmContext& ctx) {
  SimParticleContainer particles;
  SimVertexContainer vertices;

  auto rng = m_cfg.randomNumbers->spawnGenerator(ctx);

  std::size_t nPrimaryVertices = 0;
  for (std::size_t iGenerate = 0; iGenerate < m_cfg.generators.size();
       ++iGenerate) {
    auto& generate = m_cfg.generators[iGenerate];

    // generate the primary vertices from this generator
    for (std::size_t n = (*generate.multiplicity)(rng); 0 < n; --n) {
      nPrimaryVertices += 1;

      // generate primary vertex position
      auto vertexPosition = (*generate.vertex)(rng);
      // generate particles associated to this vertex
      auto [newVertices, newParticles] = (*generate.particles)(rng);

      ACTS_VERBOSE("Generate vertex at " << vertexPosition.transpose());

      auto updateParticleInPlace = [&](SimParticle& particle) {
        // only set the primary vertex, leave everything else as-is
        // using the number of primary vertices as the index ensures
        // that barcode=0 is not used, since it is used elsewhere
        // to signify elements w/o an associated particle.
        const auto pid = SimBarcode(particle.particleId())
                             .setVertexPrimary(nPrimaryVertices);
        // move particle to the vertex
        const auto pos4 = (vertexPosition + particle.fourPosition()).eval();
        ACTS_VERBOSE(" - particle at " << pos4.transpose());
        // `withParticleId` returns a copy because it changes the identity
        particle = particle.withParticleId(pid).setPosition4(pos4);
      };
      for (auto& vertexParticle : newParticles) {
        updateParticleInPlace(vertexParticle);
      }

      auto updateVertexInPlace = [&](SimVertex& vertex) {
        // only set the primary vertex, leave everything else as-is
        // using the number of primary vertices as the index ensures
        // that barcode=0 is not used, since it is used elsewhere
        // to signify elements w/o an associated particle.
        vertex.id = SimVertexBarcode(vertex.vertexId())
                        .setVertexPrimary(nPrimaryVertices);
<<<<<<< HEAD
        // move particle to the vertex
=======
        // move vertex
>>>>>>> 1da1a5a7
        const auto pos4 = (vertexPosition + vertex.position4).eval();
        ACTS_VERBOSE(" - vertex at " << pos4.transpose());
        vertex.position4 = pos4;
      };
      for (auto& vertex : newVertices) {
        updateVertexInPlace(vertex);
      }

      ACTS_VERBOSE("event=" << ctx.eventNumber << " generator=" << iGenerate
                            << " primary_vertex=" << nPrimaryVertices
                            << " n_particles=" << newParticles.size());

      particles.merge(std::move(newParticles));
      vertices.merge(std::move(newVertices));
    }
  }

  ACTS_DEBUG("event=" << ctx.eventNumber
                      << " n_primary_vertices=" << nPrimaryVertices
                      << " n_particles=" << particles.size());

  // move generated event to the store
  m_outputParticles(ctx, std::move(particles));
  m_outputVertices(ctx, std::move(vertices));
  return ProcessCode::SUCCESS;
}<|MERGE_RESOLUTION|>--- conflicted
+++ resolved
@@ -93,11 +93,7 @@
         // to signify elements w/o an associated particle.
         vertex.id = SimVertexBarcode(vertex.vertexId())
                         .setVertexPrimary(nPrimaryVertices);
-<<<<<<< HEAD
-        // move particle to the vertex
-=======
         // move vertex
->>>>>>> 1da1a5a7
         const auto pos4 = (vertexPosition + vertex.position4).eval();
         ACTS_VERBOSE(" - vertex at " << pos4.transpose());
         vertex.position4 = pos4;
