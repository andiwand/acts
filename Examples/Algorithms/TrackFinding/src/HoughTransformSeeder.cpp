--- conflicted
+++ resolved
@@ -525,26 +525,9 @@
         // are transformed to the bound space where we do know their location.
         // if the local parameters are not measured, this results in a
         // zero location, which is a reasonable default fall-back.
-<<<<<<< HEAD
-        auto [localPos, localCov] = std::visit(
-            [](const auto& meas) {
-              auto expander = meas.expander();
-              Acts::BoundVector par = expander * meas.parameters();
-              Acts::BoundSquareMatrix cov =
-                  expander * meas.covariance() * expander.transpose();
-              // extract local position
-              Acts::Vector2 lpar(par[Acts::eBoundLoc0], par[Acts::eBoundLoc1]);
-              // extract local position covariance.
-              Acts::SquareMatrix2 lcov =
-                  cov.block<2, 2>(Acts::eBoundLoc0, Acts::eBoundLoc0);
-              return std::make_pair(lpar, lcov);
-            },
-            measurements.getBoundMeasurement(sourceLink.index()));
-=======
-        const auto& meas = measurements[sourceLink.index()];
+        const auto& meas = measurements.getMeasurementSize(sourceLink.index());
 
         Acts::Vector2 localPos = meas.parameters().segment<2>(Acts::eBoundLoc0);
->>>>>>> 7d35a948
 
         // transform local position to global coordinates
         Acts::Vector3 globalFakeMom(1, 1, 1);
