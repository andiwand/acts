// This file is part of the Acts project.
//
// Copyright (C) 2021-2024 CERN for the benefit of the Acts project
//
// This Source Code Form is subject to the terms of the Mozilla Public
// License, v. 2.0. If a copy of the MPL was not distributed with this
// file, You can obtain one at http://mozilla.org/MPL/2.0/.

#include "Acts/Plugins/Python/Utilities.hpp"
#include "ActsExamples/EventData/Cluster.hpp"
#include "ActsExamples/Io/Csv/CsvDriftCircleReader.hpp"
#include "ActsExamples/Io/Csv/CsvMeasurementReader.hpp"
#include "ActsExamples/Io/Csv/CsvMuonSimHitReader.hpp"
#include "ActsExamples/Io/Csv/CsvParticleReader.hpp"
#include "ActsExamples/Io/Csv/CsvPlanarClusterReader.hpp"
#include "ActsExamples/Io/Csv/CsvSimHitReader.hpp"
#include "ActsExamples/Io/Csv/CsvSpacePointReader.hpp"
#include "ActsExamples/Io/Csv/CsvTrackParameterReader.hpp"
#include "ActsExamples/Io/Root/RootAthenaNTupleReader.hpp"
#include "ActsExamples/Io/Root/RootMaterialTrackReader.hpp"
#include "ActsExamples/Io/Root/RootParticleReader.hpp"
#include "ActsExamples/Io/Root/RootSimHitReader.hpp"
#include "ActsExamples/Io/Root/RootTrackSummaryReader.hpp"
#include "ActsExamples/Io/Root/RootVertexReader.hpp"

#include <memory>

#include <pybind11/pybind11.h>
#include <pybind11/stl.h>

namespace py = pybind11;
using namespace pybind11::literals;

using namespace ActsExamples;

namespace Acts::Python {

void addInput(Context& ctx) {
  auto mex = ctx.get("examples");

  // ROOT READERS
  ACTS_PYTHON_DECLARE_READER(ActsExamples::RootParticleReader, mex,
                             "RootParticleReader", outputParticles, treeName,
                             filePath);

  ACTS_PYTHON_DECLARE_READER(ActsExamples::RootVertexReader, mex,
                             "RootVertexReader", outputVertices, treeName,
<<<<<<< HEAD
                             filePath);
=======
                             filePath, orderedEvents);
>>>>>>> 1da1a5a7

  ACTS_PYTHON_DECLARE_READER(ActsExamples::RootMaterialTrackReader, mex,
                             "RootMaterialTrackReader", outputMaterialTracks,
                             treeName, fileList, readCachedSurfaceInformation);

  ACTS_PYTHON_DECLARE_READER(ActsExamples::RootTrackSummaryReader, mex,
                             "RootTrackSummaryReader", outputTracks,
                             outputParticles, treeName, filePath);

  // CSV READERS
  ACTS_PYTHON_DECLARE_READER(ActsExamples::CsvParticleReader, mex,
                             "CsvParticleReader", inputDir, inputStem,
                             outputParticles);

  ACTS_PYTHON_DECLARE_READER(
      ActsExamples::CsvMeasurementReader, mex, "CsvMeasurementReader", inputDir,
      outputMeasurements, outputMeasurementSimHitsMap, outputSourceLinks,
      outputClusters, outputMeasurementParticlesMap, inputSimHits);

  ACTS_PYTHON_DECLARE_READER(ActsExamples::CsvPlanarClusterReader, mex,
                             "CsvPlanarClusterReader", inputDir, outputClusters,
                             outputHitIds, outputMeasurementParticlesMap,
                             outputSimHits, trackingGeometry);

  ACTS_PYTHON_DECLARE_READER(ActsExamples::CsvSimHitReader, mex,
                             "CsvSimHitReader", inputDir, inputStem,
                             outputSimHits);
  ACTS_PYTHON_DECLARE_READER(ActsExamples::CsvMuonSimHitReader, mex,
                             "CsvMuonSimHitReader", inputDir, inputStem,
                             outputSimHits);
  ACTS_PYTHON_DECLARE_READER(ActsExamples::CsvDriftCircleReader, mex,
                             "CsvDriftCircleReader", inputDir, inputStem,
                             outputDriftCircles);

  ACTS_PYTHON_DECLARE_READER(
      ActsExamples::CsvSpacePointReader, mex, "CsvSpacePointReader", inputDir,
      inputStem, inputCollection, outputSpacePoints, extendCollection);

  ACTS_PYTHON_DECLARE_READER(ActsExamples::CsvTrackParameterReader, mex,
                             "CsvTrackParameterReader", inputDir, inputStem,
                             outputTrackParameters, beamspot);

  ACTS_PYTHON_DECLARE_READER(ActsExamples::RootAthenaNTupleReader, mex,
                             "RootAthenaNTupleReader", inputTreeName,
                             inputFilePath, outputTrackParameters,
                             outputTruthVtxParameters, outputRecoVtxParameters,
                             outputBeamspotConstraint);

  ACTS_PYTHON_DECLARE_READER(ActsExamples::RootSimHitReader, mex,
                             "RootSimHitReader", treeName, filePath,
                             outputSimHits);
}

}  // namespace Acts::Python<|MERGE_RESOLUTION|>--- conflicted
+++ resolved
@@ -45,11 +45,7 @@
 
   ACTS_PYTHON_DECLARE_READER(ActsExamples::RootVertexReader, mex,
                              "RootVertexReader", outputVertices, treeName,
-<<<<<<< HEAD
                              filePath);
-=======
-                             filePath, orderedEvents);
->>>>>>> 1da1a5a7
 
   ACTS_PYTHON_DECLARE_READER(ActsExamples::RootMaterialTrackReader, mex,
                              "RootMaterialTrackReader", outputMaterialTracks,
