--- conflicted
+++ resolved
@@ -48,12 +48,7 @@
           })
       .def_property_readonly_static(
           "chargedGeantino", [](py::object /* self */) {
-<<<<<<< HEAD
-            return Acts::ParticleHypothesis::chargedGeantino(
-                1 * Acts::UnitConstants::e);
-=======
             return Acts::ParticleHypothesis::chargedGeantino();
->>>>>>> 4571a6b9
           });
 }
 
