--- conflicted
+++ resolved
@@ -106,11 +106,7 @@
                 m_entryNumbers.data(), false);
   }
 
-<<<<<<< HEAD
-  m_outputMaterialTracks.initialize(m_cfg.collection);
-=======
   m_outputMaterialTracks.initialize(m_cfg.outputMaterialTracks);
->>>>>>> 83b9d3e9
 }
 
 RootMaterialTrackReader::~RootMaterialTrackReader() {
