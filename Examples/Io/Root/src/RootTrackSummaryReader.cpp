// This file is part of the Acts project.
//
// Copyright (C) 2021 CERN for the benefit of the Acts project
//
// This Source Code Form is subject to the terms of the Mozilla Public
// License, v. 2.0. If a copy of the MPL was not distributed with this
// file, You can obtain one at http://mozilla.org/MPL/2.0/.

#include "ActsExamples/Io/Root/RootTrackSummaryReader.hpp"

#include "Acts/Definitions/Algebra.hpp"
#include "Acts/Definitions/TrackParametrization.hpp"
#include "Acts/EventData/TrackParameters.hpp"
#include "Acts/Surfaces/PerigeeSurface.hpp"
#include "Acts/Surfaces/Surface.hpp"
#include "Acts/Utilities/Logger.hpp"
#include "ActsExamples/EventData/SimParticle.hpp"
#include "ActsExamples/Framework/AlgorithmContext.hpp"
#include "ActsExamples/Io/Root/RootUtility.hpp"
#include "ActsFatras/EventData/Particle.hpp"

#include <iostream>
#include <stdexcept>

#include <TChain.h>

namespace ActsExamples {

RootTrackSummaryReader::RootTrackSummaryReader(
    const RootTrackSummaryReader::Config& config, Acts::Logging::Level level)
    : IReader(),
      m_logger{Acts::getDefaultLogger(name(), level)},
      m_cfg(config) {
  m_inputChain = new TChain(m_cfg.treeName.c_str());

  if (m_cfg.filePath.empty()) {
    throw std::invalid_argument("Missing input filename");
  }

  m_outputTrackParameters.initialize(m_cfg.outputTracks);
  m_outputParticles.initialize(m_cfg.outputParticles);

  // Set the branches
  m_inputChain->SetBranchAddress("event_nr", &m_eventNr);
  m_inputChain->SetBranchAddress("multiTraj_nr", &m_multiTrajNr);
  m_inputChain->SetBranchAddress("subTraj_nr", &m_subTrajNr);

  // These info is not really stored in the event store, but still read in
  m_inputChain->SetBranchAddress("nStates", &m_nStates);
  m_inputChain->SetBranchAddress("nMeasurements", &m_nMeasurements);
  m_inputChain->SetBranchAddress("nOutliers", &m_nOutliers);
  m_inputChain->SetBranchAddress("nHoles", &m_nHoles);
  m_inputChain->SetBranchAddress("chi2Sum", &m_chi2Sum);
  m_inputChain->SetBranchAddress("NDF", &m_NDF);
  m_inputChain->SetBranchAddress("measurementChi2", &m_measurementChi2);
  m_inputChain->SetBranchAddress("outlierChi2", &m_outlierChi2);
  m_inputChain->SetBranchAddress("measurementVolume", &m_measurementVolume);
  m_inputChain->SetBranchAddress("measurementLayer", &m_measurementLayer);
  m_inputChain->SetBranchAddress("outlierVolume", &m_outlierVolume);
  m_inputChain->SetBranchAddress("outlierLayer", &m_outlierLayer);

  m_inputChain->SetBranchAddress("majorityParticleId", &m_majorityParticleId);
  m_inputChain->SetBranchAddress("nMajorityHits", &m_nMajorityHits);
  m_inputChain->SetBranchAddress("t_charge", &m_t_charge);
  m_inputChain->SetBranchAddress("t_time", &m_t_time);
  m_inputChain->SetBranchAddress("t_vx", &m_t_vx);
  m_inputChain->SetBranchAddress("t_vy", &m_t_vy);
  m_inputChain->SetBranchAddress("t_vz", &m_t_vz);
  m_inputChain->SetBranchAddress("t_px", &m_t_px);
  m_inputChain->SetBranchAddress("t_py", &m_t_py);
  m_inputChain->SetBranchAddress("t_pz", &m_t_pz);
  m_inputChain->SetBranchAddress("t_theta", &m_t_theta);
  m_inputChain->SetBranchAddress("t_phi", &m_t_phi);
  m_inputChain->SetBranchAddress("t_eta", &m_t_eta);
  m_inputChain->SetBranchAddress("t_pT", &m_t_pT);

  m_inputChain->SetBranchAddress("hasFittedParams", &m_hasFittedParams);
  m_inputChain->SetBranchAddress("eLOC0_fit", &m_eLOC0_fit);
  m_inputChain->SetBranchAddress("eLOC1_fit", &m_eLOC1_fit);
  m_inputChain->SetBranchAddress("ePHI_fit", &m_ePHI_fit);
  m_inputChain->SetBranchAddress("eTHETA_fit", &m_eTHETA_fit);
  m_inputChain->SetBranchAddress("eQOP_fit", &m_eQOP_fit);
  m_inputChain->SetBranchAddress("eT_fit", &m_eT_fit);
  m_inputChain->SetBranchAddress("err_eLOC0_fit", &m_err_eLOC0_fit);
  m_inputChain->SetBranchAddress("err_eLOC1_fit", &m_err_eLOC1_fit);
  m_inputChain->SetBranchAddress("err_ePHI_fit", &m_err_ePHI_fit);
  m_inputChain->SetBranchAddress("err_eTHETA_fit", &m_err_eTHETA_fit);
  m_inputChain->SetBranchAddress("err_eQOP_fit", &m_err_eQOP_fit);
  m_inputChain->SetBranchAddress("err_eT_fit", &m_err_eT_fit);

  auto path = m_cfg.filePath;

  // add file to the input chain
  m_inputChain->Add(path.c_str());
  ACTS_DEBUG("Adding File " << path << " to tree '" << m_cfg.treeName << "'.");

  m_events = m_inputChain->GetEntries();
  ACTS_DEBUG("The full chain has " << m_events << " entries.");

<<<<<<< HEAD
  // If the events are not ordered, we need to sort them
=======
  // Sort the entry numbers of the events
>>>>>>> 1da1a5a7
  {
    m_entryNumbers.resize(m_events);
    m_inputChain->Draw("event_nr", "", "goff");
    RootUtility::stableSort(m_inputChain->GetEntries(), m_inputChain->GetV1(),
                            m_entryNumbers.data(), false);
  }
}

std::pair<std::size_t, std::size_t> RootTrackSummaryReader::availableEvents()
    const {
  return {0u, m_events};
}

RootTrackSummaryReader::~RootTrackSummaryReader() {
  delete m_multiTrajNr;
  delete m_subTrajNr;
  delete m_nStates;
  delete m_nMeasurements;
  delete m_nOutliers;
  delete m_nHoles;
  delete m_chi2Sum;
  delete m_NDF;
  delete m_measurementChi2;
  delete m_outlierChi2;
  delete m_measurementVolume;
  delete m_measurementLayer;
  delete m_outlierVolume;
  delete m_outlierLayer;
  delete m_majorityParticleId;
  delete m_nMajorityHits;
  delete m_t_charge;
  delete m_t_time;
  delete m_t_vx;
  delete m_t_vy;
  delete m_t_vz;
  delete m_t_px;
  delete m_t_py;
  delete m_t_pz;
  delete m_t_theta;
  delete m_t_phi;
  delete m_t_pT;
  delete m_t_eta;
  delete m_hasFittedParams;
  delete m_eLOC0_fit;
  delete m_eLOC1_fit;
  delete m_ePHI_fit;
  delete m_eTHETA_fit;
  delete m_eQOP_fit;
  delete m_eT_fit;
  delete m_err_eLOC0_fit;
  delete m_err_eLOC1_fit;
  delete m_err_ePHI_fit;
  delete m_err_eTHETA_fit;
  delete m_err_eQOP_fit;
  delete m_err_eT_fit;
}

ProcessCode RootTrackSummaryReader::read(const AlgorithmContext& context) {
  ACTS_DEBUG("Trying to read recorded tracks.");

  // read in the fitted track parameters and particles
  if (m_inputChain != nullptr && context.eventNumber < m_events) {
    // lock the mutex
    std::lock_guard<std::mutex> lock(m_read_mutex);
    // now read

    std::shared_ptr<Acts::PerigeeSurface> perigeeSurface =
        Acts::Surface::makeShared<Acts::PerigeeSurface>(
            Acts::Vector3(0., 0., 0.));

    // The collection to be written
    TrackParametersContainer trackParameterCollection;
    SimParticleContainer truthParticleCollection;

    // Read the correct entry
    auto entry = m_entryNumbers.at(context.eventNumber);
    m_inputChain->GetEntry(entry);
    ACTS_INFO("Reading event: " << context.eventNumber
                                << " stored as entry: " << entry);

    unsigned int nTracks = m_eLOC0_fit->size();
    for (unsigned int i = 0; i < nTracks; i++) {
      Acts::BoundVector paramVec;
      paramVec << (*m_eLOC0_fit)[i], (*m_eLOC1_fit)[i], (*m_ePHI_fit)[i],
          (*m_eTHETA_fit)[i], (*m_eQOP_fit)[i], (*m_eT_fit)[i];

      // Resolutions
      double resD0 = (*m_err_eLOC0_fit)[i];
      double resZ0 = (*m_err_eLOC1_fit)[i];
      double resPh = (*m_err_ePHI_fit)[i];
      double resTh = (*m_err_eTHETA_fit)[i];
      double resQp = (*m_err_eQOP_fit)[i];
      double resT = (*m_err_eT_fit)[i];

      // Fill vector of track objects with simple covariance matrix
      Acts::BoundSquareMatrix covMat;

      covMat << resD0 * resD0, 0., 0., 0., 0., 0., 0., resZ0 * resZ0, 0., 0.,
          0., 0., 0., 0., resPh * resPh, 0., 0., 0., 0., 0., 0., resTh * resTh,
          0., 0., 0., 0., 0., 0., resQp * resQp, 0., 0., 0., 0., 0., 0.,
          resT * resT;

      // TODO we do not have a hypothesis at hand here. defaulting to pion
      trackParameterCollection.push_back(Acts::BoundTrackParameters(
          perigeeSurface, paramVec, std::move(covMat),
          Acts::ParticleHypothesis::pion()));
    }

    unsigned int nTruthParticles = m_t_vx->size();
    for (unsigned int i = 0; i < nTruthParticles; i++) {
      ActsFatras::Particle truthParticle;

      truthParticle.setPosition4((*m_t_vx)[i], (*m_t_vy)[i], (*m_t_vz)[i],
                                 (*m_t_time)[i]);
      truthParticle.setDirection((*m_t_px)[i], (*m_t_py)[i], (*m_t_pz)[i]);
      truthParticle.setParticleId((*m_majorityParticleId)[i]);

      truthParticleCollection.insert(truthParticleCollection.end(),
                                     truthParticle);
    }
    // Write the collections to the EventStore
    m_outputTrackParameters(context, std::move(trackParameterCollection));
    m_outputParticles(context, std::move(truthParticleCollection));
  } else {
    ACTS_WARNING("Could not read in event.");
  }
  // Return success flag
  return ProcessCode::SUCCESS;
}

}  // namespace ActsExamples<|MERGE_RESOLUTION|>--- conflicted
+++ resolved
@@ -97,11 +97,7 @@
   m_events = m_inputChain->GetEntries();
   ACTS_DEBUG("The full chain has " << m_events << " entries.");
 
-<<<<<<< HEAD
-  // If the events are not ordered, we need to sort them
-=======
   // Sort the entry numbers of the events
->>>>>>> 1da1a5a7
   {
     m_entryNumbers.resize(m_events);
     m_inputChain->Draw("event_nr", "", "goff");
