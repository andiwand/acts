--- conflicted
+++ resolved
@@ -73,11 +73,7 @@
   m_events = m_inputChain->GetEntries();
   ACTS_DEBUG("The full chain has " << m_events << " entries.");
 
-<<<<<<< HEAD
-  // If the events are not ordered, we need to sort the entry numbers
-=======
   // Sort the entry numbers of the events
->>>>>>> 1da1a5a7
   {
     m_entryNumbers.resize(m_events);
     m_inputChain->Draw("event_id", "", "goff");
@@ -149,11 +145,7 @@
                    (*m_vy)[i] * Acts::UnitConstants::mm,
                    (*m_vz)[i] * Acts::UnitConstants::mm,
                    (*m_vt)[i] * Acts::UnitConstants::mm);
-<<<<<<< HEAD
-    // NOTE: depends on the normalization done in setDirection
-=======
     // NOTE: direction is normalized inside `setDirection`
->>>>>>> 1da1a5a7
     p.setDirection((*m_px)[i], (*m_py)[i], (*m_pz)[i]);
     p.setAbsoluteMomentum((*m_p)[i] * Acts::UnitConstants::GeV);
 
