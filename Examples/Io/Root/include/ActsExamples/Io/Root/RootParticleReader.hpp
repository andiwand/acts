--- conflicted
+++ resolved
@@ -35,11 +35,7 @@
  public:
   /// @brief The nested configuration struct
   struct Config {
-<<<<<<< HEAD
-    ///< particle collection to read
-=======
     /// particle collection to read
->>>>>>> 83b9d3e9
     std::string outputParticles = "particleCollection";
     /// name of the output tree
     std::string treeName = "particles";
