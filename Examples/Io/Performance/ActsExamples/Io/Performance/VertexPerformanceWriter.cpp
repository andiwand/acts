// This file is part of the Acts project.
//
// Copyright (C) 2019-2024 CERN for the benefit of the Acts project
//
// This Source Code Form is subject to the terms of the Mozilla Public
// License, v. 2.0. If a copy of the MPL was not distributed with this
// file, You can obtain one at http://mozilla.org/MPL/2.0/.

#include "ActsExamples/Io/Performance/VertexPerformanceWriter.hpp"

#include "Acts/Definitions/Algebra.hpp"
#include "Acts/Definitions/TrackParametrization.hpp"
#include "Acts/EventData/GenericBoundTrackParameters.hpp"
#include "Acts/EventData/TrackParameters.hpp"
#include "Acts/Propagator/EigenStepper.hpp"
#include "Acts/Propagator/Propagator.hpp"
#include "Acts/Surfaces/PerigeeSurface.hpp"
<<<<<<< HEAD
#include "Acts/Utilities/Enumerate.hpp"
=======
#include "Acts/Surfaces/Surface.hpp"
>>>>>>> 68d46c1c
#include "Acts/Utilities/Logger.hpp"
#include "Acts/Utilities/MultiIndex.hpp"
#include "Acts/Utilities/UnitVectors.hpp"
#include "Acts/Vertexing/TrackAtVertex.hpp"
#include "Acts/Vertexing/Vertex.hpp"
#include "ActsExamples/EventData/SimHit.hpp"
#include "ActsExamples/EventData/SimParticle.hpp"
#include "ActsExamples/EventData/SimVertex.hpp"
<<<<<<< HEAD
=======
#include "ActsExamples/EventData/Track.hpp"
>>>>>>> 68d46c1c
#include "ActsExamples/EventData/Trajectories.hpp"
#include "ActsExamples/EventData/TruthMatching.hpp"
#include "ActsExamples/Validation/TrackClassification.hpp"
#include "ActsFatras/EventData/Barcode.hpp"
#include "ActsFatras/EventData/Particle.hpp"

#include <algorithm>
#include <cmath>
#include <cstddef>
#include <ios>
#include <limits>
#include <map>
#include <memory>
#include <optional>
#include <ostream>
#include <set>
#include <stdexcept>
#include <utility>

#include <TFile.h>
#include <TTree.h>

using Acts::VectorHelpers::eta;
using Acts::VectorHelpers::perp;
using Acts::VectorHelpers::phi;
using Acts::VectorHelpers::theta;

namespace ActsExamples {

<<<<<<< HEAD
=======
namespace {

std::uint32_t getNumberOfReconstructableVertices(
    const SimParticleContainer& collection) {
  // map for finding frequency
  std::map<std::uint32_t, std::uint32_t> fmap;

  std::vector<std::uint32_t> reconstructableTruthVertices;

  // traverse the array for frequency
  for (const SimParticle& p : collection) {
    std::uint32_t generation = p.particleId().generation();
    if (generation > 0) {
      // truthparticle from secondary vtx
      continue;
    }
    std::uint32_t priVtxId = p.particleId().vertexPrimary();
    fmap[priVtxId]++;
  }

  // iterate over the map
  for (const auto& [priVtxId, occurrence] : fmap) {
    // Require at least 2 tracks
    if (occurrence > 1) {
      reconstructableTruthVertices.push_back(priVtxId);
    }
  }

  return reconstructableTruthVertices.size();
}

std::uint32_t getNumberOfTruePriVertices(
    const SimParticleContainer& collection) {
  // Vector to store indices of all primary vertices
  std::set<std::uint32_t> allPriVtxIds;
  for (const SimParticle& p : collection) {
    std::uint32_t priVtxId = p.particleId().vertexPrimary();
    std::uint32_t generation = p.particleId().generation();
    if (generation > 0) {
      // truthparticle from secondary vtx
      continue;
    }
    // Insert to set, removing duplicates
    allPriVtxIds.insert(priVtxId);
  }
  // Size of set corresponds to total number of primary vertices
  return allPriVtxIds.size();
}

}  // namespace

>>>>>>> 68d46c1c
VertexPerformanceWriter::VertexPerformanceWriter(
    const VertexPerformanceWriter::Config& config, Acts::Logging::Level level)
    : WriterT(config.inputVertices, "VertexPerformanceWriter", level),
      m_cfg(config) {
  if (m_cfg.filePath.empty()) {
    throw std::invalid_argument("Missing output filename");
  }
  if (m_cfg.treeName.empty()) {
    throw std::invalid_argument("Missing tree name");
  }
  if (m_cfg.inputTruthVertices.empty()) {
    throw std::invalid_argument("Collection with truth vertices missing");
<<<<<<< HEAD
=======
  }
  if (m_cfg.inputParticles.empty()) {
    throw std::invalid_argument("Collection with particles missing");
>>>>>>> 68d46c1c
  }
  if (m_cfg.inputAllTruthParticles.empty()) {
    throw std::invalid_argument("Collection with all truth particles missing");
  }
  if (m_cfg.inputSelectedTruthParticles.empty()) {
    throw std::invalid_argument(
        "Collection with selected truth particles missing");
  }

  m_inputTruthVertices.initialize(m_cfg.inputTruthVertices);
<<<<<<< HEAD
  m_inputAllTruthParticles.initialize(m_cfg.inputAllTruthParticles);
  m_inputSelectedTruthParticles.initialize(m_cfg.inputSelectedTruthParticles);
=======
  m_inputParticles.initialize(m_cfg.inputParticles);
  m_inputSelectedParticles.initialize(m_cfg.inputSelectedParticles);
  m_inputTrackParticleMatching.initialize(m_cfg.inputTrackParticleMatching);
>>>>>>> 68d46c1c

  m_inputMeasurementParticlesMap.initialize(m_cfg.inputMeasurementParticlesMap);
  m_inputTracks.initialize(m_cfg.inputTracks);

  // Setup ROOT I/O
  m_outputFile = TFile::Open(m_cfg.filePath.c_str(), m_cfg.fileMode.c_str());
  if (m_outputFile == nullptr) {
    throw std::ios_base::failure("Could not open '" + m_cfg.filePath + "'");
  }
  m_outputFile->cd();
  m_outputTree = new TTree(m_cfg.treeName.c_str(), m_cfg.treeName.c_str());
  if (m_outputTree == nullptr) {
    throw std::bad_alloc();
  }

  m_outputTree->Branch("event_nr", &m_eventNr);

  m_outputTree->Branch("nRecoVtx", &m_nRecoVtx);
  m_outputTree->Branch("nTrueVtx", &m_nTrueVtx);
  m_outputTree->Branch("nMergedVtx", &m_nMergedVtx);
  m_outputTree->Branch("nSplitVtx", &m_nSplitVtx);
  m_outputTree->Branch("nVtxDetectorAcceptance", &m_nVtxDetAcceptance);
  m_outputTree->Branch("nVtxReconstructable", &m_nVtxReconstructable);

  m_outputTree->Branch("recoX", &m_recoX);
  m_outputTree->Branch("recoY", &m_recoY);
  m_outputTree->Branch("recoZ", &m_recoZ);
  m_outputTree->Branch("recoT", &m_recoT);

  m_outputTree->Branch("covXX", &m_covXX);
  m_outputTree->Branch("covYY", &m_covYY);
  m_outputTree->Branch("covZZ", &m_covZZ);
  m_outputTree->Branch("covTT", &m_covTT);
  m_outputTree->Branch("covXY", &m_covXY);
  m_outputTree->Branch("covXZ", &m_covXZ);
  m_outputTree->Branch("covXT", &m_covXT);
  m_outputTree->Branch("covYZ", &m_covYZ);
  m_outputTree->Branch("covYT", &m_covYT);
  m_outputTree->Branch("covZT", &m_covZT);

  m_outputTree->Branch("nTracksRecoVtx", &m_nTracksOnRecoVertex);
  m_outputTree->Branch("recoVertexTotalTrackWeight",
                       &m_recoVertexTotalTrackWeight);
  m_outputTree->Branch("sumPt2", &m_sumPt2);

  m_outputTree->Branch("vertex_primary", &m_vertexPrimary);
  m_outputTree->Branch("vertex_secondary", &m_vertexSecondary);

  m_outputTree->Branch("truthVertexMatchRatio", &m_truthVertexMatchRatio);

  m_outputTree->Branch("nTracksTruthVtx", &m_nTracksOnTruthVertex);

  m_outputTree->Branch("recoVertexClassification", &m_recoVertexClassification);

  m_outputTree->Branch("truthX", &m_truthX);
  m_outputTree->Branch("truthY", &m_truthY);
  m_outputTree->Branch("truthZ", &m_truthZ);
  m_outputTree->Branch("truthT", &m_truthT);

  m_outputTree->Branch("resX", &m_resX);
  m_outputTree->Branch("resY", &m_resY);
  m_outputTree->Branch("resZ", &m_resZ);
  m_outputTree->Branch("resT", &m_resT);

  m_outputTree->Branch("pullX", &m_pullX);
  m_outputTree->Branch("pullY", &m_pullY);
  m_outputTree->Branch("pullZ", &m_pullZ);
  m_outputTree->Branch("pullT", &m_pullT);

  m_outputTree->Branch("trk_weight", &m_trkWeight);

  m_outputTree->Branch("trk_recoPhi", &m_recoPhi);
  m_outputTree->Branch("trk_recoTheta", &m_recoTheta);
  m_outputTree->Branch("trk_recoQOverP", &m_recoQOverP);
  m_outputTree->Branch("trk_recoPhiFitted", &m_recoPhiFitted);
  m_outputTree->Branch("trk_recoThetaFitted", &m_recoThetaFitted);
  m_outputTree->Branch("trk_recoQOverPFitted", &m_recoQOverPFitted);

  m_outputTree->Branch("trk_particleId", &m_particleId);

  m_outputTree->Branch("trk_truthPhi", &m_truthPhi);
  m_outputTree->Branch("trk_truthTheta", &m_truthTheta);
  m_outputTree->Branch("trk_truthQOverP", &m_truthQOverP);

  m_outputTree->Branch("trk_resPhi", &m_resPhi);
  m_outputTree->Branch("trk_resTheta", &m_resTheta);
  m_outputTree->Branch("trk_resQOverP", &m_resQOverP);
  m_outputTree->Branch("trk_momOverlap", &m_momOverlap);
  m_outputTree->Branch("trk_resPhiFitted", &m_resPhiFitted);
  m_outputTree->Branch("trk_resThetaFitted", &m_resThetaFitted);
  m_outputTree->Branch("trk_resQOverPFitted", &m_resQOverPFitted);
  m_outputTree->Branch("trk_momOverlapFitted", &m_momOverlapFitted);

  m_outputTree->Branch("trk_pullPhi", &m_pullPhi);
  m_outputTree->Branch("trk_pullTheta", &m_pullTheta);
  m_outputTree->Branch("trk_pullQOverP", &m_pullQOverP);
  m_outputTree->Branch("trk_pullPhiFitted", &m_pullPhiFitted);
  m_outputTree->Branch("trk_pullThetaFitted", &m_pullThetaFitted);
  m_outputTree->Branch("trk_pullQOverPFitted", &m_pullQOverPFitted);
}

VertexPerformanceWriter::~VertexPerformanceWriter() {
  if (m_outputFile != nullptr) {
    m_outputFile->Close();
  }
}

ProcessCode VertexPerformanceWriter::finalize() {
  m_outputFile->cd();
  m_outputTree->Write();
  m_outputFile->Close();

  return ProcessCode::SUCCESS;
}

<<<<<<< HEAD
int VertexPerformanceWriter::getNumberOfReconstructableVertices(
    const SimParticleContainer& collection) const {
  // map for finding frequency
  std::map<int, int> fmap;

  std::vector<int> reconstructableTruthVertices;

  // traverse the array for frequency
  for (const auto& p : collection) {
    int secVtxId = p.particleId().vertexSecondary();
    if (secVtxId != 0) {
      // truthparticle from secondary vtx
      continue;
    }
    int priVtxId = p.particleId().vertexPrimary();
    fmap[priVtxId]++;
  }

  // iterate over the map
  for (auto it : fmap) {
    // Require at least 2 tracks
    if (it.second > 1) {
      reconstructableTruthVertices.push_back(it.first);
    }
  }

  return reconstructableTruthVertices.size();
}

int VertexPerformanceWriter::getNumberOfTruePriVertices(
    const SimParticleContainer& collection) const {
  // Vector to store indices of all primary vertices
  std::set<int> allPriVtxIds;
  for (const auto& p : collection) {
    int priVtxId = p.particleId().vertexPrimary();
    int secVtxId = p.particleId().vertexSecondary();
    if (secVtxId != 0) {
      // truthparticle from secondary vtx
      continue;
    }
    // Insert to set, removing duplicates
    allPriVtxIds.insert(priVtxId);
  }
  // Size of set corresponds to total number of primary vertices
  return allPriVtxIds.size();
}

ProcessCode VertexPerformanceWriter::writeT(const AlgorithmContext& ctx,
                                            const VertexContainer& vertices) {
  const double nan = std::numeric_limits<double>::quiet_NaN();

  // Exclusive access to the tree while writing
  std::lock_guard<std::mutex> lock(m_writeMutex);

  // Read truth particle input collection
  const auto& allTruthParticles = m_inputAllTruthParticles(ctx);

  // Read truth vertex input collection
  const auto& truthVertices = m_inputTruthVertices(ctx);
  // Get number of generated true primary vertices
  m_nTrueVtx = truthVertices.size();

  m_nRecoVtx = vertices.size();
  m_nMergedVtx = 0;
  m_nSplitVtx = 0;

  ACTS_VERBOSE("Total number of generated truth particles in event : "
               << allTruthParticles.size());
  ACTS_VERBOSE(
      "Total number of generated truth primary vertices : " << m_nTrueVtx);
  ACTS_DEBUG("Number of reco vertices in event: " << m_nRecoVtx);

  // Read selected truth particle input collection
  const auto& selectedTruthParticles = m_inputSelectedTruthParticles(ctx);
  // Get number of detector-accepted true primary vertices
  m_nVtxDetAcceptance = getNumberOfTruePriVertices(selectedTruthParticles);

  ACTS_VERBOSE("Total number of selected truth particles in event : "
               << selectedTruthParticles.size());
  ACTS_VERBOSE("Total number of detector-accepted truth primary vertices : "
               << m_nVtxDetAcceptance);
=======
ProcessCode VertexPerformanceWriter::writeT(
    const AlgorithmContext& ctx, const std::vector<Acts::Vertex>& vertices) {
  const double nan = std::numeric_limits<double>::quiet_NaN();

  // Read truth vertex input collection
  const SimVertexContainer& truthVertices = m_inputTruthVertices(ctx);
  // Read truth particle input collection
  const SimParticleContainer& particles = m_inputParticles(ctx);
  const SimParticleContainer& selectedParticles = m_inputSelectedParticles(ctx);
  const TrackParticleMatching& trackParticleMatching =
      m_inputTrackParticleMatching(ctx);
>>>>>>> 68d46c1c

  TrackParametersContainer trackParameters;
  std::vector<SimParticle> associatedTruthParticles;

<<<<<<< HEAD
  // Get the event number
  m_eventNr = ctx.eventNumber;

  // If we don't know which truth particle corresponds to which track a
  // priori, we check how many hits particles and tracks share. We match the
  // particle to the track if a fraction of more than truthMatchProbMin of
  // hits that contribute to the track come from the particle. Note that not
  // all tracksatVertex have matching parameters in trackParameters in this
  // case. Equivalently, one could say that not all tracksAtVertex will be
  // assigned to a truth particle.
  {
    std::vector<ParticleHitCount> particleHitCounts;
=======
  auto findParticle = [&](ConstTrackProxy track) -> std::optional<SimParticle> {
    // Get the truth-matched particle
    auto imatched = trackParticleMatching.find(track.index());
    if (imatched == trackParticleMatching.end() ||
        !imatched->second.particle.has_value()) {
      ACTS_DEBUG("No truth particle associated with this track, index = "
                 << track.index() << " tip index = " << track.tipIndex());
      return {};
    }

    const TrackMatchEntry& particleMatch = imatched->second;
>>>>>>> 68d46c1c

    const auto& hitParticlesMap = m_inputMeasurementParticlesMap(ctx);

    for (const auto& track : m_inputTracks(ctx)) {
      if (!track.hasReferenceSurface()) {
        continue;
      }

<<<<<<< HEAD
      identifyContributingParticles(hitParticlesMap, track, particleHitCounts);
      ActsFatras::Barcode majorityParticleId =
          particleHitCounts.front().particleId;
      std::size_t nMajorityHits = particleHitCounts.front().hitCount;

      if ((double)nMajorityHits / track.nMeasurements() <
          m_cfg.trackMatchThreshold) {
        continue;
      }

      auto it = std::find_if(allTruthParticles.begin(), allTruthParticles.end(),
                             [&](const auto& tp) {
                               return tp.particleId() == majorityParticleId;
                             });

      if (it == allTruthParticles.end()) {
        continue;
=======
  auto findTrack = [&](const Acts::TrackAtVertex& trkAtVtx)
      -> std::optional<ConstTrackProxy> {
    // Track parameters before the vertex fit
    const Acts::BoundTrackParameters& origTrack =
        *trkAtVtx.originalParams.as<Acts::BoundTrackParameters>();

    // Finding the matching parameters in the container of all track
    // parameters. This allows us to identify the corresponding particle.
    // TODO this should not be necessary if the tracks at vertex would keep
    // this information
    for (ConstTrackProxy inputTrk : *tracks) {
      const auto& params = inputTrk.parameters();

      if (origTrack.parameters() == params) {
        return inputTrk;
      }
    }

    return std::nullopt;
  };

  auto calcSumPt2 = [this](const Acts::Vertex& vtx) {
    double sumPt2 = 0;
    for (const auto& trk : vtx.tracks()) {
      if (trk.trackWeight > m_cfg.minTrkWeight) {
        double pt = trk.originalParams.as<Acts::BoundTrackParameters>()
                        ->transverseMomentum();
        sumPt2 += pt * pt;
      }
    }
    return sumPt2;
  };

  auto weightHighEnough = [this](const Acts::TrackAtVertex& trkAtVtx) {
    return trkAtVtx.trackWeight > m_cfg.minTrkWeight;
  };

  // Helper function for computing the pull
  auto pull =
      [this](const Acts::ActsScalar& diff, const Acts::ActsScalar& variance,
             const std::string& variableStr, const bool& afterFit = true) {
        if (variance <= 0) {
          std::string tempStr;
          if (afterFit) {
            tempStr = "after";
          } else {
            tempStr = "before";
          }
          ACTS_WARNING("Nonpositive variance "
                       << tempStr << " vertex fit: Var(" << variableStr
                       << ") = " << variance << " <= 0.");
          return std::numeric_limits<double>::quiet_NaN();
        }
        double std = std::sqrt(variance);
        return diff / std;
      };

  if (m_cfg.useTracks) {
    tracks = &m_inputTracks(ctx);

    for (ConstTrackProxy track : *tracks) {
      if (!track.hasReferenceSurface()) {
        ACTS_DEBUG("No reference surface on this track, index = "
                   << track.index() << " tip index = " << track.tipIndex());
        continue;
      }

      if (std::optional<SimParticle> particle = findParticle(track);
          particle.has_value()) {
        recoParticles.insert(*particle);
>>>>>>> 68d46c1c
      }

      trackParameters.push_back(track.createParametersAtReference());
      const auto& majorityParticle = *it;
      associatedTruthParticles.push_back(majorityParticle);
    }
  }

<<<<<<< HEAD
  if (trackParameters.size() != associatedTruthParticles.size()) {
    ACTS_ERROR(
        "Number of track parameters and associated truth particles do not "
        "match. ("
        << trackParameters.size() << " != " << associatedTruthParticles.size()
        << ").");
  }
=======
  // Exclusive access to the tree while writing
  std::lock_guard<std::mutex> lock(m_writeMutex);

  m_nRecoVtx = vertices.size();
  m_nMergedVtx = 0;
  m_nSplitVtx = 0;

  ACTS_DEBUG("Number of reco vertices in event: " << m_nRecoVtx);

  // Get number of generated true primary vertices
  m_nTrueVtx = getNumberOfTruePriVertices(particles);
  // Get number of detector-accepted true primary vertices
  m_nVtxDetAcceptance = getNumberOfTruePriVertices(selectedParticles);

  ACTS_DEBUG("Number of truth particles in event : " << particles.size());
  ACTS_DEBUG("Number of truth primary vertices : " << m_nTrueVtx);
  ACTS_DEBUG("Number of detector-accepted truth primary vertices : "
             << m_nVtxDetAcceptance);

  // Get the event number
  m_eventNr = ctx.eventNumber;

  // Get number of track-associated true primary vertices
  m_nVtxReconstructable = getNumberOfReconstructableVertices(recoParticles);
>>>>>>> 68d46c1c

  // Get number of track-associated true primary vertices
  m_nVtxReconstructable =
      getNumberOfReconstructableVertices(SimParticleContainer(
          associatedTruthParticles.begin(), associatedTruthParticles.end()));

  ACTS_INFO(
      "Total number of reconstructed tracks : " << trackParameters.size());
  ACTS_INFO("Total number of reco track-associated truth particles in event : "
            << associatedTruthParticles.size());
  ACTS_INFO("Total number of reco track-associated truth primary vertices : "
            << m_nVtxReconstructable);

  // We compare the reconstructed momenta to the true momenta at the vertex. For
  // this, we propagate the reconstructed tracks to the PCA of the true vertex
  // position. Setting up propagator:
  Acts::EigenStepper<> stepper(m_cfg.bField);
  using Propagator = Acts::Propagator<Acts::EigenStepper<>>;
  auto propagator = std::make_shared<Propagator>(stepper);

<<<<<<< HEAD
  auto findTruthParticle =
      [&](const auto& tracksAtVtx) -> std::optional<SimParticle> {
    // Track parameters before the vertex fit
    Acts::BoundTrackParameters origTrack =
        *(tracksAtVtx.originalParams.template as<Acts::BoundTrackParameters>());

    // Finding the matching parameters in the container of all track
    // parameters. This allows us to identify the corresponding particle,
    // since we expect trackParameters and associatedTruthParticles to
    // align.
    for (std::size_t i = 0; i < trackParameters.size(); ++i) {
      const auto& params = trackParameters[i].parameters();
      if (origTrack.parameters() == params) {
        return associatedTruthParticles[i];
      }
    }

    return std::nullopt;
  };

  // Get number of contributing tracks (i.e., tracks with a weight above
  // threshold)
  auto weightHighEnough = [this](const Acts::TrackAtVertex& trkAtVtx) {
    return trkAtVtx.trackWeight > m_cfg.minTrkWeight;
  };

  auto calcSumPt2 = [this](const Acts::Vertex& vtx) {
    double sumPt2 = 0;
    for (const auto& trk : vtx.tracks()) {
      if (trk.trackWeight > m_cfg.minTrkWeight) {
        double pt = trk.originalParams.as<Acts::BoundTrackParameters>()
                        ->transverseMomentum();
        sumPt2 += pt * pt;
      }
    }
    return sumPt2;
  };

=======
>>>>>>> 68d46c1c
  struct ToTruthMatching {
    std::optional<SimVertexBarcode> vertexId;
    double totalTrackWeight{};
    double matchFraction{};

    RecoVertexClassification classification{RecoVertexClassification::Unknown};
  };
  struct ToRecoMatching {
    std::size_t recoIndex{};

    double recoSumPt2{};
  };

  std::vector<ToTruthMatching> recoToTruthMatching;
  std::map<SimVertexBarcode, ToRecoMatching> truthToRecoMatching;

  // Do truth matching for each reconstructed vertex
  for (const auto& [vtxIndex, vtx] : Acts::enumerate(vertices)) {
    // Reconstructed tracks that contribute to the reconstructed vertex
    const auto& tracksAtVtx = vtx.tracks();

    // Containers for storing truth particles and truth vertices that
    // contribute
    // to the reconstructed vertex
    std::vector<std::pair<SimVertexBarcode, double>> contributingTruthVertices;

    double totalTrackWeight = 0;
<<<<<<< HEAD
    for (const auto& trk : tracksAtVtx) {
=======
    for (const Acts::TrackAtVertex& trk : tracksAtVtx) {
>>>>>>> 68d46c1c
      if (trk.trackWeight < m_cfg.minTrkWeight) {
        continue;
      }

      totalTrackWeight += trk.trackWeight;
<<<<<<< HEAD

      std::optional<SimParticle> particleOpt = findTruthParticle(trk);
      if (!particleOpt.has_value()) {
        ACTS_VERBOSE("Track has no matching truth particle.");
      } else {
        contributingTruthVertices.emplace_back(
            SimBarcode(particleOpt->particleId()).vertexId(), trk.trackWeight);
      }
    }

=======

      std::optional<ConstTrackProxy> trackOpt = findTrack(trk);
      if (!trackOpt.has_value()) {
        ACTS_DEBUG("Track has no matching input track.");
        continue;
      }
      const ConstTrackProxy& inputTrk = *trackOpt;
      std::optional<SimParticle> particleOpt = findParticle(inputTrk);
      if (!particleOpt.has_value()) {
        ACTS_VERBOSE("Track has no matching truth particle.");
      } else {
        contributingTruthVertices.emplace_back(
            SimBarcode(particleOpt->particleId()).vertexId(), trk.trackWeight);
      }
    }

>>>>>>> 68d46c1c
    // Find true vertex that contributes most to the reconstructed vertex
    std::map<SimVertexBarcode, std::pair<int, double>> fmap;
    for (const auto& [vtxId, weight] : contributingTruthVertices) {
      ++fmap[vtxId].first;
      fmap[vtxId].second += weight;
    }
    double maxOccurrence = -1;
    SimVertexBarcode maxOccurrenceId = -1;
    for (const auto& [vtxId, counter] : fmap) {
      if (counter.second > maxOccurrence) {
        maxOccurrenceId = vtxId;
        maxOccurrence = counter.second;
      }
    }

    double sumPt2 = calcSumPt2(vtx);

    double vertexMatchFraction =
        fmap[maxOccurrenceId].second / totalTrackWeight;
    RecoVertexClassification recoVertexClassification =
        RecoVertexClassification::Unknown;

    if (vertexMatchFraction >= m_cfg.vertexMatchThreshold) {
      recoVertexClassification = RecoVertexClassification::Clean;
    } else {
      recoVertexClassification = RecoVertexClassification::Merged;
    }

    recoToTruthMatching.push_back({maxOccurrenceId, totalTrackWeight,
                                   vertexMatchFraction,
                                   recoVertexClassification});

    auto& recoToTruth = recoToTruthMatching.back();

    // We have to decide if this reco vertex is a split vertex.
    if (auto it = truthToRecoMatching.find(maxOccurrenceId);
        it != truthToRecoMatching.end()) {
      // This truth vertex is already matched to a reconstructed vertex so we
      // are dealing with a split vertex.

      // We have to decide which of the two reconstructed vertices is the
      // split vertex.
      if (sumPt2 <= it->second.recoSumPt2) {
        // Since the sumPt2 is smaller we can simply call this a split vertex

        recoToTruth.classification = RecoVertexClassification::Split;

        // Keep the existing truth to reco matching
      } else {
        // The sumPt2 is larger, so we call the other vertex a split vertex.

        auto& otherRecoToTruth = recoToTruthMatching.at(it->second.recoIndex);
        // Swap the classification
        recoToTruth.classification = otherRecoToTruth.classification;
        otherRecoToTruth.classification = RecoVertexClassification::Split;

        // Overwrite the truth to reco matching
        it->second = {vtxIndex, sumPt2};
      }
    } else {
      truthToRecoMatching[maxOccurrenceId] = {vtxIndex, sumPt2};
    }
  }

  // Loop over reconstructed vertices and see if they can be matched to a true
  // vertex.
  for (const auto& [vtxIndex, vtx] : Acts::enumerate(vertices)) {
    // Reconstructed tracks that contribute to the reconstructed vertex
    const auto& tracksAtVtx = vtx.tracks();
<<<<<<< HEAD

    const auto& toTruthMatching = recoToTruthMatching[vtxIndex];

    // Helper function for computing the pull
    auto pull =
        [&](const Acts::ActsScalar& diff, const Acts::ActsScalar& variance,
            const std::string& variableStr, const bool& afterFit = true) {
          if (variance <= 0) {
            std::string tempStr;
            if (afterFit) {
              tempStr = "after";
            } else {
              tempStr = "before";
            }
            ACTS_WARNING("Nonpositive variance "
                         << tempStr << " vertex fit: Var(" << variableStr
                         << ") = " << variance << " <= 0.");
            return std::numeric_limits<double>::quiet_NaN();
          }
          double std = std::sqrt(variance);
          return diff / std;
        };

=======
    // Input tracks matched to `tracksAtVtx`
    std::vector<std::uint32_t> trackIndices;

    const auto& toTruthMatching = recoToTruthMatching[vtxIndex];

>>>>>>> 68d46c1c
    m_recoX.push_back(vtx.fullPosition()[Acts::FreeIndices::eFreePos0]);
    m_recoY.push_back(vtx.fullPosition()[Acts::FreeIndices::eFreePos1]);
    m_recoZ.push_back(vtx.fullPosition()[Acts::FreeIndices::eFreePos2]);
    m_recoT.push_back(vtx.fullPosition()[Acts::FreeIndices::eFreeTime]);

    Acts::ActsScalar varX = vtx.fullCovariance()(Acts::FreeIndices::eFreePos0,
                                                 Acts::FreeIndices::eFreePos0);
    Acts::ActsScalar varY = vtx.fullCovariance()(Acts::FreeIndices::eFreePos1,
                                                 Acts::FreeIndices::eFreePos1);
    Acts::ActsScalar varZ = vtx.fullCovariance()(Acts::FreeIndices::eFreePos2,
                                                 Acts::FreeIndices::eFreePos2);
    Acts::ActsScalar varTime = vtx.fullCovariance()(
        Acts::FreeIndices::eFreeTime, Acts::FreeIndices::eFreeTime);

    m_covXX.push_back(varX);
    m_covYY.push_back(varY);
    m_covZZ.push_back(varZ);
    m_covTT.push_back(varTime);
    m_covXY.push_back(vtx.fullCovariance()(Acts::FreeIndices::eFreePos0,
                                           Acts::FreeIndices::eFreePos1));
    m_covXZ.push_back(vtx.fullCovariance()(Acts::FreeIndices::eFreePos0,
                                           Acts::FreeIndices::eFreePos2));
    m_covXT.push_back(vtx.fullCovariance()(Acts::FreeIndices::eFreePos0,
                                           Acts::FreeIndices::eFreeTime));
    m_covYZ.push_back(vtx.fullCovariance()(Acts::FreeIndices::eFreePos1,
                                           Acts::FreeIndices::eFreePos2));
    m_covYT.push_back(vtx.fullCovariance()(Acts::FreeIndices::eFreePos1,
                                           Acts::FreeIndices::eFreeTime));
    m_covZT.push_back(vtx.fullCovariance()(Acts::FreeIndices::eFreePos2,
                                           Acts::FreeIndices::eFreeTime));

    double sumPt2 = calcSumPt2(vtx);
    m_sumPt2.push_back(sumPt2);

<<<<<<< HEAD
    double totalTrackWeight = toTruthMatching.totalTrackWeight;
    m_recoVertexTotalTrackWeight.push_back(totalTrackWeight);
=======
    double recoVertexTrackWeights = toTruthMatching.totalTrackWeight;
    m_recoVertexTrackWeights.push_back(recoVertexTrackWeights);
>>>>>>> 68d46c1c

    RecoVertexClassification recoVertexClassification =
        toTruthMatching.classification;
    m_recoVertexClassification.push_back(
        static_cast<int>(recoVertexClassification));

    if (recoVertexClassification == RecoVertexClassification::Merged) {
      ++m_nMergedVtx;
    } else if (recoVertexClassification == RecoVertexClassification::Split) {
      ++m_nSplitVtx;
    }

    unsigned int nTracksOnRecoVertex =
        std::count_if(tracksAtVtx.begin(), tracksAtVtx.end(), weightHighEnough);
    m_nTracksOnRecoVertex.push_back(nTracksOnRecoVertex);

    // Saving truth information for the reconstructed vertex
    bool truthInfoWritten = false;
    std::optional<Acts::Vector4> truthPos;
    if (toTruthMatching.vertexId.has_value()) {
      auto iTruthVertex = truthVertices.find(toTruthMatching.vertexId.value());
      if (iTruthVertex == truthVertices.end()) {
        ACTS_ERROR("Truth vertex not found.");
      } else {
        const SimVertex& truthVertex = *iTruthVertex;

        // Count number of reconstructible tracks on truth vertex
        int nTracksOnTruthVertex = 0;
<<<<<<< HEAD
        for (const auto& particle : selectedTruthParticles) {
=======
        for (const auto& particle : selectedParticles) {
>>>>>>> 68d46c1c
          if (particle.particleId().vertexId() == truthVertex.vertexId()) {
            ++nTracksOnTruthVertex;
          }
        }
        m_nTracksOnTruthVertex.push_back(nTracksOnTruthVertex);

        m_truthVertexMatchRatio.push_back(toTruthMatching.matchFraction);

        m_vertexPrimary.push_back(truthVertex.vertexId().vertexPrimary());
        m_vertexSecondary.push_back(truthVertex.vertexId().vertexSecondary());

        const Acts::Vector4& truePos = truthVertex.position4;
        truthPos = truePos;
        m_truthX.push_back(truePos[Acts::FreeIndices::eFreePos0]);
        m_truthY.push_back(truePos[Acts::FreeIndices::eFreePos1]);
        m_truthZ.push_back(truePos[Acts::FreeIndices::eFreePos2]);
        m_truthT.push_back(truePos[Acts::FreeIndices::eFreeTime]);

        const Acts::Vector4 diffPos = vtx.fullPosition() - truePos;
        m_resX.push_back(diffPos[Acts::FreeIndices::eFreePos0]);
        m_resY.push_back(diffPos[Acts::FreeIndices::eFreePos1]);
        m_resZ.push_back(diffPos[Acts::FreeIndices::eFreePos2]);
        m_resT.push_back(diffPos[Acts::FreeIndices::eFreeTime]);

        m_pullX.push_back(
            pull(diffPos[Acts::FreeIndices::eFreePos0], varX, "X"));
        m_pullY.push_back(
            pull(diffPos[Acts::FreeIndices::eFreePos1], varY, "Y"));
        m_pullZ.push_back(
            pull(diffPos[Acts::FreeIndices::eFreePos2], varZ, "Z"));
        m_pullT.push_back(
            pull(diffPos[Acts::FreeIndices::eFreeTime], varTime, "T"));

        truthInfoWritten = true;
      }
    }
    if (!truthInfoWritten) {
      m_nTracksOnTruthVertex.push_back(-1);

      m_truthVertexMatchRatio.push_back(-1);

      m_vertexPrimary.push_back(-1);
      m_vertexSecondary.push_back(-1);

      m_truthX.push_back(nan);
      m_truthY.push_back(nan);
      m_truthZ.push_back(nan);
      m_truthT.push_back(nan);

      m_resX.push_back(nan);
      m_resY.push_back(nan);
      m_resZ.push_back(nan);
      m_resT.push_back(nan);

      m_pullX.push_back(nan);
      m_pullY.push_back(nan);
      m_pullZ.push_back(nan);
      m_pullT.push_back(nan);
    }

    // Saving the reconstructed/truth momenta. The reconstructed momenta
    // are taken at the PCA to the truth vertex position -> we need to
    // perform a propagation.

    // Get references to inner vectors where all track variables corresponding
    // to the current vertex will be saved
    auto& innerTrkWeight = m_trkWeight.emplace_back();

    auto& innerRecoPhi = m_recoPhi.emplace_back();
    auto& innerRecoTheta = m_recoTheta.emplace_back();
    auto& innerRecoQOverP = m_recoQOverP.emplace_back();

    auto& innerRecoPhiFitted = m_recoPhiFitted.emplace_back();
    auto& innerRecoThetaFitted = m_recoThetaFitted.emplace_back();
    auto& innerRecoQOverPFitted = m_recoQOverPFitted.emplace_back();

    auto& innerParticleId = m_particleId.emplace_back();

    auto& innerTruthPhi = m_truthPhi.emplace_back();
    auto& innerTruthTheta = m_truthTheta.emplace_back();
    auto& innerTruthQOverP = m_truthQOverP.emplace_back();

    auto& innerResPhi = m_resPhi.emplace_back();
    auto& innerResTheta = m_resTheta.emplace_back();
    auto& innerResQOverP = m_resQOverP.emplace_back();

    auto& innerResPhiFitted = m_resPhiFitted.emplace_back();
    auto& innerResThetaFitted = m_resThetaFitted.emplace_back();
    auto& innerResQOverPFitted = m_resQOverPFitted.emplace_back();

    auto& innerMomOverlap = m_momOverlap.emplace_back();
    auto& innerMomOverlapFitted = m_momOverlapFitted.emplace_back();

    auto& innerPullPhi = m_pullPhi.emplace_back();
    auto& innerPullTheta = m_pullTheta.emplace_back();
    auto& innerPullQOverP = m_pullQOverP.emplace_back();

    auto& innerPullPhiFitted = m_pullPhiFitted.emplace_back();
    auto& innerPullThetaFitted = m_pullThetaFitted.emplace_back();
    auto& innerPullQOverPFitted = m_pullQOverPFitted.emplace_back();

    // Perigee at the true vertex position
    std::shared_ptr<Acts::PerigeeSurface> perigeeSurface;
    if (truthPos.has_value()) {
      perigeeSurface =
          Acts::Surface::makeShared<Acts::PerigeeSurface>(truthPos->head<3>());
    }
    // Lambda for propagating the tracks to the PCA
    auto propagateToVtx =
        [&](const auto& params) -> std::optional<Acts::BoundTrackParameters> {
      if (!perigeeSurface) {
        return std::nullopt;
      }

      auto intersection =
          perigeeSurface
              ->intersect(ctx.geoContext, params.position(ctx.geoContext),
                          params.direction(), Acts::BoundaryCheck(false))
              .closest();

      // Setting the geometry/magnetic field context for the event
      Acts::PropagatorOptions pOptions(ctx.geoContext, ctx.magFieldContext);
      pOptions.direction =
          Acts::Direction::fromScalarZeroAsPositive(intersection.pathLength());

      auto result = propagator->propagate(params, *perigeeSurface, pOptions);
      if (!result.ok()) {
        ACTS_ERROR("Propagation to true vertex position failed.");
        return std::nullopt;
      }
      auto& paramsAtVtx = *result->endParameters;
      return std::make_optional(paramsAtVtx);
    };

<<<<<<< HEAD
    for (const auto& trk : tracksAtVtx) {
=======
    for (const Acts::TrackAtVertex& trk : tracksAtVtx) {
>>>>>>> 68d46c1c
      if (trk.trackWeight < m_cfg.minTrkWeight) {
        continue;
      }

      innerTrkWeight.push_back(trk.trackWeight);
<<<<<<< HEAD

      Acts::Vector3 trueUnitDir = Acts::Vector3::Zero();
      Acts::Vector3 trueMom = Acts::Vector3::Zero();

      const auto& particleOpt = findTruthParticle(trk);
      if (particleOpt.has_value()) {
        const auto& particle = *particleOpt;

        innerParticleId.push_back(particle.particleId().value());

=======

      Acts::Vector3 trueUnitDir = Acts::Vector3::Zero();
      Acts::Vector3 trueMom = Acts::Vector3::Zero();

      std::optional<SimParticle> particleOpt;
      std::optional<ConstTrackProxy> trackOpt = findTrack(trk);
      if (trackOpt.has_value()) {
        particleOpt = findParticle(*trackOpt);
      }

      if (particleOpt.has_value()) {
        const SimParticle& particle = *particleOpt;

        innerTrkParticleId.push_back(particle.particleId().value());

>>>>>>> 68d46c1c
        trueUnitDir = particle.direction();
        trueMom.head<2>() = Acts::makePhiThetaFromDirection(trueUnitDir);
        trueMom[2] = particle.qOverP();

        innerTruthPhi.push_back(trueMom[0]);
        innerTruthTheta.push_back(trueMom[1]);
        innerTruthQOverP.push_back(trueMom[2]);
      } else {
        ACTS_VERBOSE("Track has no matching truth particle.");
<<<<<<< HEAD

        innerParticleId.push_back(-1);

=======

        innerTrkParticleId.push_back(-1);

>>>>>>> 68d46c1c
        innerTruthPhi.push_back(nan);
        innerTruthTheta.push_back(nan);
        innerTruthQOverP.push_back(nan);
      }

      // Save track parameters before the vertex fit
      const auto paramsAtVtx = propagateToVtx(
          *(trk.originalParams.as<Acts::BoundTrackParameters>()));
      if (paramsAtVtx.has_value()) {
        Acts::Vector3 recoMom =
            paramsAtVtx->parameters().segment(Acts::eBoundPhi, 3);
        const Acts::ActsMatrix<3, 3>& momCov =
            paramsAtVtx->covariance()->template block<3, 3>(Acts::eBoundPhi,
                                                            Acts::eBoundPhi);
        innerRecoPhi.push_back(recoMom[0]);
        innerRecoTheta.push_back(recoMom[1]);
        innerRecoQOverP.push_back(recoMom[2]);

        if (particleOpt.has_value()) {
          Acts::Vector3 diffMom = recoMom - trueMom;
          // Accounting for the periodicity of phi. We overwrite the
          // previously computed value for better readability.
          diffMom[0] = Acts::detail::difference_periodic(recoMom(0), trueMom(0),
                                                         2 * M_PI);
          innerResPhi.push_back(diffMom[0]);
          innerResTheta.push_back(diffMom[1]);
          innerResQOverP.push_back(diffMom[2]);

          innerPullPhi.push_back(pull(diffMom[0], momCov(0, 0), "phi", false));
          innerPullTheta.push_back(
              pull(diffMom[1], momCov(1, 1), "theta", false));
          innerPullQOverP.push_back(
              pull(diffMom[2], momCov(2, 2), "q/p", false));

          const auto& recoUnitDir = paramsAtVtx->direction();
          double overlap = trueUnitDir.dot(recoUnitDir);
          innerMomOverlap.push_back(overlap);
        } else {
          innerResPhi.push_back(nan);
          innerResTheta.push_back(nan);
          innerResQOverP.push_back(nan);
          innerPullPhi.push_back(nan);
          innerPullTheta.push_back(nan);
          innerPullQOverP.push_back(nan);
          innerMomOverlap.push_back(nan);
        }
      } else {
        innerRecoPhi.push_back(nan);
        innerRecoTheta.push_back(nan);
        innerRecoQOverP.push_back(nan);
        innerResPhi.push_back(nan);
        innerResTheta.push_back(nan);
        innerResQOverP.push_back(nan);
        innerPullPhi.push_back(nan);
        innerPullTheta.push_back(nan);
        innerPullQOverP.push_back(nan);
        innerMomOverlap.push_back(nan);
      }

      // Save track parameters after the vertex fit
      const auto paramsAtVtxFitted = propagateToVtx(trk.fittedParams);
      if (paramsAtVtxFitted.has_value()) {
        Acts::Vector3 recoMomFitted =
            paramsAtVtxFitted->parameters().segment(Acts::eBoundPhi, 3);
        const Acts::ActsMatrix<3, 3>& momCovFitted =
            paramsAtVtxFitted->covariance()->block<3, 3>(Acts::eBoundPhi,
                                                         Acts::eBoundPhi);
        innerRecoPhiFitted.push_back(recoMomFitted[0]);
        innerRecoThetaFitted.push_back(recoMomFitted[1]);
        innerRecoQOverPFitted.push_back(recoMomFitted[2]);

        if (particleOpt.has_value()) {
          Acts::Vector3 diffMomFitted = recoMomFitted - trueMom;
          // Accounting for the periodicity of phi. We overwrite the
          // previously computed value for better readability.
          diffMomFitted[0] = Acts::detail::difference_periodic(
              recoMomFitted(0), trueMom(0), 2 * M_PI);
          innerResPhiFitted.push_back(diffMomFitted[0]);
          innerResThetaFitted.push_back(diffMomFitted[1]);
          innerResQOverPFitted.push_back(diffMomFitted[2]);

          innerPullPhiFitted.push_back(
              pull(diffMomFitted[0], momCovFitted(0, 0), "phi"));
          innerPullThetaFitted.push_back(
              pull(diffMomFitted[1], momCovFitted(1, 1), "theta"));
          innerPullQOverPFitted.push_back(
              pull(diffMomFitted[2], momCovFitted(2, 2), "q/p"));

          const auto& recoUnitDirFitted = paramsAtVtxFitted->direction();
          double overlapFitted = trueUnitDir.dot(recoUnitDirFitted);
          innerMomOverlapFitted.push_back(overlapFitted);
        } else {
          innerResPhiFitted.push_back(nan);
          innerResThetaFitted.push_back(nan);
          innerResQOverPFitted.push_back(nan);
          innerPullPhiFitted.push_back(nan);
          innerPullThetaFitted.push_back(nan);
          innerPullQOverPFitted.push_back(nan);
          innerMomOverlapFitted.push_back(nan);
        }
      } else {
        innerRecoPhiFitted.push_back(nan);
        innerRecoThetaFitted.push_back(nan);
        innerRecoQOverPFitted.push_back(nan);
        innerResPhiFitted.push_back(nan);
        innerResThetaFitted.push_back(nan);
        innerResQOverPFitted.push_back(nan);
        innerPullPhiFitted.push_back(nan);
        innerPullThetaFitted.push_back(nan);
        innerPullQOverPFitted.push_back(nan);
        innerMomOverlapFitted.push_back(nan);
      }
    }
  }

  // fill the variables
  m_outputTree->Fill();

  m_recoX.clear();
  m_recoY.clear();
  m_recoZ.clear();
  m_recoT.clear();
  m_covXX.clear();
  m_covYY.clear();
  m_covZZ.clear();
  m_covTT.clear();
  m_covXY.clear();
  m_covXZ.clear();
  m_covXT.clear();
  m_covYZ.clear();
  m_covYT.clear();
  m_covZT.clear();
  m_nTracksOnRecoVertex.clear();
  m_recoVertexTotalTrackWeight.clear();
  m_sumPt2.clear();
  m_vertexPrimary.clear();
  m_vertexSecondary.clear();
  m_truthVertexMatchRatio.clear();
  m_nTracksOnTruthVertex.clear();
  m_recoVertexClassification.clear();
  m_truthX.clear();
  m_truthY.clear();
  m_truthZ.clear();
  m_truthT.clear();
  m_resX.clear();
  m_resY.clear();
  m_resZ.clear();
  m_resT.clear();
  m_pullX.clear();
  m_pullY.clear();
  m_pullZ.clear();
  m_pullT.clear();

  m_trkWeight.clear();
  m_recoPhi.clear();
  m_recoTheta.clear();
  m_recoQOverP.clear();
  m_recoPhiFitted.clear();
  m_recoThetaFitted.clear();
  m_recoQOverPFitted.clear();
  m_particleId.clear();
  m_truthPhi.clear();
  m_truthTheta.clear();
  m_truthQOverP.clear();
  m_resPhi.clear();
  m_resTheta.clear();
  m_resQOverP.clear();
  m_resPhiFitted.clear();
  m_resThetaFitted.clear();
  m_resQOverPFitted.clear();
  m_momOverlap.clear();
  m_momOverlapFitted.clear();
  m_pullPhi.clear();
  m_pullTheta.clear();
  m_pullQOverP.clear();
  m_pullPhiFitted.clear();
  m_pullThetaFitted.clear();
  m_pullQOverPFitted.clear();

  return ProcessCode::SUCCESS;
}

}  // namespace ActsExamples<|MERGE_RESOLUTION|>--- conflicted
+++ resolved
@@ -15,23 +15,16 @@
 #include "Acts/Propagator/EigenStepper.hpp"
 #include "Acts/Propagator/Propagator.hpp"
 #include "Acts/Surfaces/PerigeeSurface.hpp"
-<<<<<<< HEAD
-#include "Acts/Utilities/Enumerate.hpp"
-=======
 #include "Acts/Surfaces/Surface.hpp"
->>>>>>> 68d46c1c
 #include "Acts/Utilities/Logger.hpp"
 #include "Acts/Utilities/MultiIndex.hpp"
 #include "Acts/Utilities/UnitVectors.hpp"
+#include "Acts/Utilities/Zip.hpp"
 #include "Acts/Vertexing/TrackAtVertex.hpp"
-#include "Acts/Vertexing/Vertex.hpp"
 #include "ActsExamples/EventData/SimHit.hpp"
 #include "ActsExamples/EventData/SimParticle.hpp"
 #include "ActsExamples/EventData/SimVertex.hpp"
-<<<<<<< HEAD
-=======
 #include "ActsExamples/EventData/Track.hpp"
->>>>>>> 68d46c1c
 #include "ActsExamples/EventData/Trajectories.hpp"
 #include "ActsExamples/EventData/TruthMatching.hpp"
 #include "ActsExamples/Validation/TrackClassification.hpp"
@@ -41,6 +34,7 @@
 #include <algorithm>
 #include <cmath>
 #include <cstddef>
+#include <cstdint>
 #include <ios>
 #include <limits>
 #include <map>
@@ -61,8 +55,6 @@
 
 namespace ActsExamples {
 
-<<<<<<< HEAD
-=======
 namespace {
 
 std::uint32_t getNumberOfReconstructableVertices(
@@ -114,7 +106,6 @@
 
 }  // namespace
 
->>>>>>> 68d46c1c
 VertexPerformanceWriter::VertexPerformanceWriter(
     const VertexPerformanceWriter::Config& config, Acts::Logging::Level level)
     : WriterT(config.inputVertices, "VertexPerformanceWriter", level),
@@ -127,33 +118,25 @@
   }
   if (m_cfg.inputTruthVertices.empty()) {
     throw std::invalid_argument("Collection with truth vertices missing");
-<<<<<<< HEAD
-=======
   }
   if (m_cfg.inputParticles.empty()) {
     throw std::invalid_argument("Collection with particles missing");
->>>>>>> 68d46c1c
-  }
-  if (m_cfg.inputAllTruthParticles.empty()) {
-    throw std::invalid_argument("Collection with all truth particles missing");
-  }
-  if (m_cfg.inputSelectedTruthParticles.empty()) {
-    throw std::invalid_argument(
-        "Collection with selected truth particles missing");
+  }
+  if (m_cfg.inputSelectedParticles.empty()) {
+    throw std::invalid_argument("Collection with selected particles missing");
+  }
+  if (m_cfg.inputTrackParticleMatching.empty()) {
+    throw std::invalid_argument("Missing input track particles matching");
   }
 
   m_inputTruthVertices.initialize(m_cfg.inputTruthVertices);
-<<<<<<< HEAD
-  m_inputAllTruthParticles.initialize(m_cfg.inputAllTruthParticles);
-  m_inputSelectedTruthParticles.initialize(m_cfg.inputSelectedTruthParticles);
-=======
   m_inputParticles.initialize(m_cfg.inputParticles);
   m_inputSelectedParticles.initialize(m_cfg.inputSelectedParticles);
   m_inputTrackParticleMatching.initialize(m_cfg.inputTrackParticleMatching);
->>>>>>> 68d46c1c
-
-  m_inputMeasurementParticlesMap.initialize(m_cfg.inputMeasurementParticlesMap);
-  m_inputTracks.initialize(m_cfg.inputTracks);
+
+  if (m_cfg.useTracks) {
+    m_inputTracks.initialize(m_cfg.inputTracks);
+  }
 
   // Setup ROOT I/O
   m_outputFile = TFile::Open(m_cfg.filePath.c_str(), m_cfg.fileMode.c_str());
@@ -174,6 +157,12 @@
   m_outputTree->Branch("nSplitVtx", &m_nSplitVtx);
   m_outputTree->Branch("nVtxDetectorAcceptance", &m_nVtxDetAcceptance);
   m_outputTree->Branch("nVtxReconstructable", &m_nVtxReconstructable);
+
+  m_outputTree->Branch("nTracksRecoVtx", &m_nTracksOnRecoVertex);
+
+  m_outputTree->Branch("recoVertexTrackWeights", &m_recoVertexTrackWeights);
+
+  m_outputTree->Branch("sumPt2", &m_sumPt2);
 
   m_outputTree->Branch("recoX", &m_recoX);
   m_outputTree->Branch("recoY", &m_recoY);
@@ -191,14 +180,15 @@
   m_outputTree->Branch("covYT", &m_covYT);
   m_outputTree->Branch("covZT", &m_covZT);
 
-  m_outputTree->Branch("nTracksRecoVtx", &m_nTracksOnRecoVertex);
-  m_outputTree->Branch("recoVertexTotalTrackWeight",
-                       &m_recoVertexTotalTrackWeight);
-  m_outputTree->Branch("sumPt2", &m_sumPt2);
+  m_outputTree->Branch("seedX", &m_seedX);
+  m_outputTree->Branch("seedY", &m_seedY);
+  m_outputTree->Branch("seedZ", &m_seedZ);
+  m_outputTree->Branch("seedT", &m_seedT);
 
   m_outputTree->Branch("vertex_primary", &m_vertexPrimary);
   m_outputTree->Branch("vertex_secondary", &m_vertexSecondary);
 
+  m_outputTree->Branch("truthVertexTrackWeights", &m_truthVertexTrackWeights);
   m_outputTree->Branch("truthVertexMatchRatio", &m_truthVertexMatchRatio);
 
   m_outputTree->Branch("nTracksTruthVtx", &m_nTracksOnTruthVertex);
@@ -215,6 +205,9 @@
   m_outputTree->Branch("resZ", &m_resZ);
   m_outputTree->Branch("resT", &m_resT);
 
+  m_outputTree->Branch("resSeedZ", &m_resSeedZ);
+  m_outputTree->Branch("resSeedT", &m_resSeedT);
+
   m_outputTree->Branch("pullX", &m_pullX);
   m_outputTree->Branch("pullY", &m_pullY);
   m_outputTree->Branch("pullZ", &m_pullZ);
@@ -225,11 +218,12 @@
   m_outputTree->Branch("trk_recoPhi", &m_recoPhi);
   m_outputTree->Branch("trk_recoTheta", &m_recoTheta);
   m_outputTree->Branch("trk_recoQOverP", &m_recoQOverP);
+
   m_outputTree->Branch("trk_recoPhiFitted", &m_recoPhiFitted);
   m_outputTree->Branch("trk_recoThetaFitted", &m_recoThetaFitted);
   m_outputTree->Branch("trk_recoQOverPFitted", &m_recoQOverPFitted);
 
-  m_outputTree->Branch("trk_particleId", &m_particleId);
+  m_outputTree->Branch("trk_particleId", &m_trkParticleId);
 
   m_outputTree->Branch("trk_truthPhi", &m_truthPhi);
   m_outputTree->Branch("trk_truthTheta", &m_truthTheta);
@@ -239,6 +233,7 @@
   m_outputTree->Branch("trk_resTheta", &m_resTheta);
   m_outputTree->Branch("trk_resQOverP", &m_resQOverP);
   m_outputTree->Branch("trk_momOverlap", &m_momOverlap);
+
   m_outputTree->Branch("trk_resPhiFitted", &m_resPhiFitted);
   m_outputTree->Branch("trk_resThetaFitted", &m_resThetaFitted);
   m_outputTree->Branch("trk_resQOverPFitted", &m_resQOverPFitted);
@@ -247,6 +242,7 @@
   m_outputTree->Branch("trk_pullPhi", &m_pullPhi);
   m_outputTree->Branch("trk_pullTheta", &m_pullTheta);
   m_outputTree->Branch("trk_pullQOverP", &m_pullQOverP);
+
   m_outputTree->Branch("trk_pullPhiFitted", &m_pullPhiFitted);
   m_outputTree->Branch("trk_pullThetaFitted", &m_pullThetaFitted);
   m_outputTree->Branch("trk_pullQOverPFitted", &m_pullQOverPFitted);
@@ -266,89 +262,6 @@
   return ProcessCode::SUCCESS;
 }
 
-<<<<<<< HEAD
-int VertexPerformanceWriter::getNumberOfReconstructableVertices(
-    const SimParticleContainer& collection) const {
-  // map for finding frequency
-  std::map<int, int> fmap;
-
-  std::vector<int> reconstructableTruthVertices;
-
-  // traverse the array for frequency
-  for (const auto& p : collection) {
-    int secVtxId = p.particleId().vertexSecondary();
-    if (secVtxId != 0) {
-      // truthparticle from secondary vtx
-      continue;
-    }
-    int priVtxId = p.particleId().vertexPrimary();
-    fmap[priVtxId]++;
-  }
-
-  // iterate over the map
-  for (auto it : fmap) {
-    // Require at least 2 tracks
-    if (it.second > 1) {
-      reconstructableTruthVertices.push_back(it.first);
-    }
-  }
-
-  return reconstructableTruthVertices.size();
-}
-
-int VertexPerformanceWriter::getNumberOfTruePriVertices(
-    const SimParticleContainer& collection) const {
-  // Vector to store indices of all primary vertices
-  std::set<int> allPriVtxIds;
-  for (const auto& p : collection) {
-    int priVtxId = p.particleId().vertexPrimary();
-    int secVtxId = p.particleId().vertexSecondary();
-    if (secVtxId != 0) {
-      // truthparticle from secondary vtx
-      continue;
-    }
-    // Insert to set, removing duplicates
-    allPriVtxIds.insert(priVtxId);
-  }
-  // Size of set corresponds to total number of primary vertices
-  return allPriVtxIds.size();
-}
-
-ProcessCode VertexPerformanceWriter::writeT(const AlgorithmContext& ctx,
-                                            const VertexContainer& vertices) {
-  const double nan = std::numeric_limits<double>::quiet_NaN();
-
-  // Exclusive access to the tree while writing
-  std::lock_guard<std::mutex> lock(m_writeMutex);
-
-  // Read truth particle input collection
-  const auto& allTruthParticles = m_inputAllTruthParticles(ctx);
-
-  // Read truth vertex input collection
-  const auto& truthVertices = m_inputTruthVertices(ctx);
-  // Get number of generated true primary vertices
-  m_nTrueVtx = truthVertices.size();
-
-  m_nRecoVtx = vertices.size();
-  m_nMergedVtx = 0;
-  m_nSplitVtx = 0;
-
-  ACTS_VERBOSE("Total number of generated truth particles in event : "
-               << allTruthParticles.size());
-  ACTS_VERBOSE(
-      "Total number of generated truth primary vertices : " << m_nTrueVtx);
-  ACTS_DEBUG("Number of reco vertices in event: " << m_nRecoVtx);
-
-  // Read selected truth particle input collection
-  const auto& selectedTruthParticles = m_inputSelectedTruthParticles(ctx);
-  // Get number of detector-accepted true primary vertices
-  m_nVtxDetAcceptance = getNumberOfTruePriVertices(selectedTruthParticles);
-
-  ACTS_VERBOSE("Total number of selected truth particles in event : "
-               << selectedTruthParticles.size());
-  ACTS_VERBOSE("Total number of detector-accepted truth primary vertices : "
-               << m_nVtxDetAcceptance);
-=======
 ProcessCode VertexPerformanceWriter::writeT(
     const AlgorithmContext& ctx, const std::vector<Acts::Vertex>& vertices) {
   const double nan = std::numeric_limits<double>::quiet_NaN();
@@ -360,25 +273,10 @@
   const SimParticleContainer& selectedParticles = m_inputSelectedParticles(ctx);
   const TrackParticleMatching& trackParticleMatching =
       m_inputTrackParticleMatching(ctx);
->>>>>>> 68d46c1c
-
-  TrackParametersContainer trackParameters;
-  std::vector<SimParticle> associatedTruthParticles;
-
-<<<<<<< HEAD
-  // Get the event number
-  m_eventNr = ctx.eventNumber;
-
-  // If we don't know which truth particle corresponds to which track a
-  // priori, we check how many hits particles and tracks share. We match the
-  // particle to the track if a fraction of more than truthMatchProbMin of
-  // hits that contribute to the track come from the particle. Note that not
-  // all tracksatVertex have matching parameters in trackParameters in this
-  // case. Equivalently, one could say that not all tracksAtVertex will be
-  // assigned to a truth particle.
-  {
-    std::vector<ParticleHitCount> particleHitCounts;
-=======
+
+  const ConstTrackContainer* tracks = nullptr;
+  SimParticleContainer recoParticles;
+
   auto findParticle = [&](ConstTrackProxy track) -> std::optional<SimParticle> {
     // Get the truth-matched particle
     auto imatched = trackParticleMatching.find(track.index());
@@ -390,34 +288,19 @@
     }
 
     const TrackMatchEntry& particleMatch = imatched->second;
->>>>>>> 68d46c1c
-
-    const auto& hitParticlesMap = m_inputMeasurementParticlesMap(ctx);
-
-    for (const auto& track : m_inputTracks(ctx)) {
-      if (!track.hasReferenceSurface()) {
-        continue;
-      }
-
-<<<<<<< HEAD
-      identifyContributingParticles(hitParticlesMap, track, particleHitCounts);
-      ActsFatras::Barcode majorityParticleId =
-          particleHitCounts.front().particleId;
-      std::size_t nMajorityHits = particleHitCounts.front().hitCount;
-
-      if ((double)nMajorityHits / track.nMeasurements() <
-          m_cfg.trackMatchThreshold) {
-        continue;
-      }
-
-      auto it = std::find_if(allTruthParticles.begin(), allTruthParticles.end(),
-                             [&](const auto& tp) {
-                               return tp.particleId() == majorityParticleId;
-                             });
-
-      if (it == allTruthParticles.end()) {
-        continue;
-=======
+
+    auto iparticle = particles.find(particleMatch.particle->value());
+    if (iparticle == particles.end()) {
+      ACTS_DEBUG(
+          "Truth particle found but not monitored with this track, index = "
+          << track.index() << " tip index = " << track.tipIndex()
+          << " and this barcode = " << particleMatch.particle->value());
+      return {};
+    }
+
+    return *iparticle;
+  };
+
   auto findTrack = [&](const Acts::TrackAtVertex& trkAtVtx)
       -> std::optional<ConstTrackProxy> {
     // Track parameters before the vertex fit
@@ -488,24 +371,14 @@
       if (std::optional<SimParticle> particle = findParticle(track);
           particle.has_value()) {
         recoParticles.insert(*particle);
->>>>>>> 68d46c1c
-      }
-
-      trackParameters.push_back(track.createParametersAtReference());
-      const auto& majorityParticle = *it;
-      associatedTruthParticles.push_back(majorityParticle);
-    }
-  }
-
-<<<<<<< HEAD
-  if (trackParameters.size() != associatedTruthParticles.size()) {
-    ACTS_ERROR(
-        "Number of track parameters and associated truth particles do not "
-        "match. ("
-        << trackParameters.size() << " != " << associatedTruthParticles.size()
-        << ").");
-  }
-=======
+      }
+    }
+  } else {
+    // if not using tracks, then all truth particles are associated with the
+    // vertex
+    recoParticles = particles;
+  }
+
   // Exclusive access to the tree while writing
   std::lock_guard<std::mutex> lock(m_writeMutex);
 
@@ -530,18 +403,12 @@
 
   // Get number of track-associated true primary vertices
   m_nVtxReconstructable = getNumberOfReconstructableVertices(recoParticles);
->>>>>>> 68d46c1c
-
-  // Get number of track-associated true primary vertices
-  m_nVtxReconstructable =
-      getNumberOfReconstructableVertices(SimParticleContainer(
-          associatedTruthParticles.begin(), associatedTruthParticles.end()));
-
-  ACTS_INFO(
-      "Total number of reconstructed tracks : " << trackParameters.size());
-  ACTS_INFO("Total number of reco track-associated truth particles in event : "
-            << associatedTruthParticles.size());
-  ACTS_INFO("Total number of reco track-associated truth primary vertices : "
+
+  ACTS_INFO("Number of reconstructed tracks : "
+            << ((tracks != nullptr) ? tracks->size() : 0));
+  ACTS_INFO("Number of reco track-associated truth particles in event : "
+            << recoParticles.size());
+  ACTS_INFO("Maximum number of reconstructible primary vertices : "
             << m_nVtxReconstructable);
 
   // We compare the reconstructed momenta to the true momenta at the vertex. For
@@ -551,47 +418,6 @@
   using Propagator = Acts::Propagator<Acts::EigenStepper<>>;
   auto propagator = std::make_shared<Propagator>(stepper);
 
-<<<<<<< HEAD
-  auto findTruthParticle =
-      [&](const auto& tracksAtVtx) -> std::optional<SimParticle> {
-    // Track parameters before the vertex fit
-    Acts::BoundTrackParameters origTrack =
-        *(tracksAtVtx.originalParams.template as<Acts::BoundTrackParameters>());
-
-    // Finding the matching parameters in the container of all track
-    // parameters. This allows us to identify the corresponding particle,
-    // since we expect trackParameters and associatedTruthParticles to
-    // align.
-    for (std::size_t i = 0; i < trackParameters.size(); ++i) {
-      const auto& params = trackParameters[i].parameters();
-      if (origTrack.parameters() == params) {
-        return associatedTruthParticles[i];
-      }
-    }
-
-    return std::nullopt;
-  };
-
-  // Get number of contributing tracks (i.e., tracks with a weight above
-  // threshold)
-  auto weightHighEnough = [this](const Acts::TrackAtVertex& trkAtVtx) {
-    return trkAtVtx.trackWeight > m_cfg.minTrkWeight;
-  };
-
-  auto calcSumPt2 = [this](const Acts::Vertex& vtx) {
-    double sumPt2 = 0;
-    for (const auto& trk : vtx.tracks()) {
-      if (trk.trackWeight > m_cfg.minTrkWeight) {
-        double pt = trk.originalParams.as<Acts::BoundTrackParameters>()
-                        ->transverseMomentum();
-        sumPt2 += pt * pt;
-      }
-    }
-    return sumPt2;
-  };
-
-=======
->>>>>>> 68d46c1c
   struct ToTruthMatching {
     std::optional<SimVertexBarcode> vertexId;
     double totalTrackWeight{};
@@ -619,28 +445,12 @@
     std::vector<std::pair<SimVertexBarcode, double>> contributingTruthVertices;
 
     double totalTrackWeight = 0;
-<<<<<<< HEAD
-    for (const auto& trk : tracksAtVtx) {
-=======
     for (const Acts::TrackAtVertex& trk : tracksAtVtx) {
->>>>>>> 68d46c1c
       if (trk.trackWeight < m_cfg.minTrkWeight) {
         continue;
       }
 
       totalTrackWeight += trk.trackWeight;
-<<<<<<< HEAD
-
-      std::optional<SimParticle> particleOpt = findTruthParticle(trk);
-      if (!particleOpt.has_value()) {
-        ACTS_VERBOSE("Track has no matching truth particle.");
-      } else {
-        contributingTruthVertices.emplace_back(
-            SimBarcode(particleOpt->particleId()).vertexId(), trk.trackWeight);
-      }
-    }
-
-=======
 
       std::optional<ConstTrackProxy> trackOpt = findTrack(trk);
       if (!trackOpt.has_value()) {
@@ -657,7 +467,6 @@
       }
     }
 
->>>>>>> 68d46c1c
     // Find true vertex that contributes most to the reconstructed vertex
     std::map<SimVertexBarcode, std::pair<int, double>> fmap;
     for (const auto& [vtxId, weight] : contributingTruthVertices) {
@@ -727,37 +536,11 @@
   for (const auto& [vtxIndex, vtx] : Acts::enumerate(vertices)) {
     // Reconstructed tracks that contribute to the reconstructed vertex
     const auto& tracksAtVtx = vtx.tracks();
-<<<<<<< HEAD
-
-    const auto& toTruthMatching = recoToTruthMatching[vtxIndex];
-
-    // Helper function for computing the pull
-    auto pull =
-        [&](const Acts::ActsScalar& diff, const Acts::ActsScalar& variance,
-            const std::string& variableStr, const bool& afterFit = true) {
-          if (variance <= 0) {
-            std::string tempStr;
-            if (afterFit) {
-              tempStr = "after";
-            } else {
-              tempStr = "before";
-            }
-            ACTS_WARNING("Nonpositive variance "
-                         << tempStr << " vertex fit: Var(" << variableStr
-                         << ") = " << variance << " <= 0.");
-            return std::numeric_limits<double>::quiet_NaN();
-          }
-          double std = std::sqrt(variance);
-          return diff / std;
-        };
-
-=======
     // Input tracks matched to `tracksAtVtx`
     std::vector<std::uint32_t> trackIndices;
 
     const auto& toTruthMatching = recoToTruthMatching[vtxIndex];
 
->>>>>>> 68d46c1c
     m_recoX.push_back(vtx.fullPosition()[Acts::FreeIndices::eFreePos0]);
     m_recoY.push_back(vtx.fullPosition()[Acts::FreeIndices::eFreePos1]);
     m_recoZ.push_back(vtx.fullPosition()[Acts::FreeIndices::eFreePos2]);
@@ -792,13 +575,8 @@
     double sumPt2 = calcSumPt2(vtx);
     m_sumPt2.push_back(sumPt2);
 
-<<<<<<< HEAD
-    double totalTrackWeight = toTruthMatching.totalTrackWeight;
-    m_recoVertexTotalTrackWeight.push_back(totalTrackWeight);
-=======
     double recoVertexTrackWeights = toTruthMatching.totalTrackWeight;
     m_recoVertexTrackWeights.push_back(recoVertexTrackWeights);
->>>>>>> 68d46c1c
 
     RecoVertexClassification recoVertexClassification =
         toTruthMatching.classification;
@@ -827,11 +605,7 @@
 
         // Count number of reconstructible tracks on truth vertex
         int nTracksOnTruthVertex = 0;
-<<<<<<< HEAD
-        for (const auto& particle : selectedTruthParticles) {
-=======
         for (const auto& particle : selectedParticles) {
->>>>>>> 68d46c1c
           if (particle.particleId().vertexId() == truthVertex.vertexId()) {
             ++nTracksOnTruthVertex;
           }
@@ -908,7 +682,7 @@
     auto& innerRecoThetaFitted = m_recoThetaFitted.emplace_back();
     auto& innerRecoQOverPFitted = m_recoQOverPFitted.emplace_back();
 
-    auto& innerParticleId = m_particleId.emplace_back();
+    auto& innerTrkParticleId = m_trkParticleId.emplace_back();
 
     auto& innerTruthPhi = m_truthPhi.emplace_back();
     auto& innerTruthTheta = m_truthTheta.emplace_back();
@@ -966,28 +740,12 @@
       return std::make_optional(paramsAtVtx);
     };
 
-<<<<<<< HEAD
-    for (const auto& trk : tracksAtVtx) {
-=======
     for (const Acts::TrackAtVertex& trk : tracksAtVtx) {
->>>>>>> 68d46c1c
       if (trk.trackWeight < m_cfg.minTrkWeight) {
         continue;
       }
 
       innerTrkWeight.push_back(trk.trackWeight);
-<<<<<<< HEAD
-
-      Acts::Vector3 trueUnitDir = Acts::Vector3::Zero();
-      Acts::Vector3 trueMom = Acts::Vector3::Zero();
-
-      const auto& particleOpt = findTruthParticle(trk);
-      if (particleOpt.has_value()) {
-        const auto& particle = *particleOpt;
-
-        innerParticleId.push_back(particle.particleId().value());
-
-=======
 
       Acts::Vector3 trueUnitDir = Acts::Vector3::Zero();
       Acts::Vector3 trueMom = Acts::Vector3::Zero();
@@ -1003,7 +761,6 @@
 
         innerTrkParticleId.push_back(particle.particleId().value());
 
->>>>>>> 68d46c1c
         trueUnitDir = particle.direction();
         trueMom.head<2>() = Acts::makePhiThetaFromDirection(trueUnitDir);
         trueMom[2] = particle.qOverP();
@@ -1013,15 +770,9 @@
         innerTruthQOverP.push_back(trueMom[2]);
       } else {
         ACTS_VERBOSE("Track has no matching truth particle.");
-<<<<<<< HEAD
-
-        innerParticleId.push_back(-1);
-
-=======
 
         innerTrkParticleId.push_back(-1);
 
->>>>>>> 68d46c1c
         innerTruthPhi.push_back(nan);
         innerTruthTheta.push_back(nan);
         innerTruthQOverP.push_back(nan);
@@ -1140,6 +891,8 @@
   // fill the variables
   m_outputTree->Fill();
 
+  m_nTracksOnRecoVertex.clear();
+  m_recoVertexTrackWeights.clear();
   m_recoX.clear();
   m_recoY.clear();
   m_recoZ.clear();
@@ -1154,14 +907,15 @@
   m_covYZ.clear();
   m_covYT.clear();
   m_covZT.clear();
-  m_nTracksOnRecoVertex.clear();
-  m_recoVertexTotalTrackWeight.clear();
-  m_sumPt2.clear();
+  m_seedX.clear();
+  m_seedY.clear();
+  m_seedZ.clear();
+  m_seedT.clear();
   m_vertexPrimary.clear();
   m_vertexSecondary.clear();
+  m_truthVertexTrackWeights.clear();
   m_truthVertexMatchRatio.clear();
   m_nTracksOnTruthVertex.clear();
-  m_recoVertexClassification.clear();
   m_truthX.clear();
   m_truthY.clear();
   m_truthZ.clear();
@@ -1170,11 +924,13 @@
   m_resY.clear();
   m_resZ.clear();
   m_resT.clear();
+  m_resSeedZ.clear();
+  m_resSeedT.clear();
   m_pullX.clear();
   m_pullY.clear();
   m_pullZ.clear();
   m_pullT.clear();
-
+  m_sumPt2.clear();
   m_trkWeight.clear();
   m_recoPhi.clear();
   m_recoTheta.clear();
@@ -1182,17 +938,17 @@
   m_recoPhiFitted.clear();
   m_recoThetaFitted.clear();
   m_recoQOverPFitted.clear();
-  m_particleId.clear();
+  m_trkParticleId.clear();
   m_truthPhi.clear();
   m_truthTheta.clear();
   m_truthQOverP.clear();
   m_resPhi.clear();
   m_resTheta.clear();
   m_resQOverP.clear();
+  m_momOverlap.clear();
   m_resPhiFitted.clear();
   m_resThetaFitted.clear();
   m_resQOverPFitted.clear();
-  m_momOverlap.clear();
   m_momOverlapFitted.clear();
   m_pullPhi.clear();
   m_pullTheta.clear();
