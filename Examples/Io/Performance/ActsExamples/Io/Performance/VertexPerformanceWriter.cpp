--- conflicted
+++ resolved
@@ -137,8 +137,6 @@
     m_outputTree->Branch("covYT", &m_covYT);
     m_outputTree->Branch("covZT", &m_covZT);
 
-    m_outputTree->Branch("sumPt2", &m_sumPt2);
-
     // Branches related to track momenta at vertex
     m_outputTree->Branch("trk_truthPhi", &m_truthPhi);
     m_outputTree->Branch("trk_truthTheta", &m_truthTheta);
@@ -204,8 +202,8 @@
 
   // traverse the array for frequency
   for (const auto& p : collection) {
-    int generation = p.particleId().generation();
-    if (generation > 0) {
+    int secVtxId = p.particleId().vertexSecondary();
+    if (secVtxId != 0) {
       // truthparticle from secondary vtx
       continue;
     }
@@ -230,8 +228,8 @@
   std::set<int> allPriVtxIds;
   for (const auto& p : collection) {
     int priVtxId = p.particleId().vertexPrimary();
-    int generation = p.particleId().generation();
-    if (generation > 0) {
+    int secVtxId = p.particleId().vertexSecondary();
+    if (secVtxId != 0) {
       // truthparticle from secondary vtx
       continue;
     }
@@ -401,7 +399,8 @@
   auto findTruthParticle =
       [&](const auto& tracksAtVtx) -> std::optional<SimParticle> {
     // Track parameters before the vertex fit
-    Acts::BoundTrackParameters origTrack = *(tracksAtVtx.originalParams);
+    Acts::BoundTrackParameters origTrack =
+        *(tracksAtVtx.originalParams.template as<Acts::BoundTrackParameters>());
 
     // Finding the matching parameters in the container of all track
     // parameters. This allows us to identify the corresponding particle,
@@ -425,44 +424,12 @@
 
     // Containers for storing truth particles and truth vertices that contribute
     // to the reconstructed vertex
-<<<<<<< HEAD
     std::vector<std::pair<SimVertexBarcode, double>> contributingTruthVertices;
 
     if (m_cfg.useTracks) {
       for (const auto& trk : tracksAtVtx) {
         if (trk.trackWeight < m_cfg.minTrkWeight) {
           continue;
-=======
-    SimParticleContainer particleAtVtx;
-    std::vector<SimBarcode> contributingTruthVertices;
-
-    if (m_cfg.useTracks) {
-      for (const auto& trk : tracksAtVtx) {
-        // Track parameters before the vertex fit
-        const Acts::BoundTrackParameters& origTrack =
-            *trk.originalParams.as<Acts::BoundTrackParameters>();
-
-        // Finding the matching parameters in the container of all track
-        // parameters. This allows us to identify the corresponding particle,
-        // since we expect trackParameters and associatedTruthParticles to
-        // align.
-        bool foundMatchingParams = false;
-        for (std::size_t i = 0; i < trackParameters.size(); ++i) {
-          const auto& params = trackParameters[i].parameters();
-
-          if (origTrack.parameters() == params &&
-              trk.trackWeight > m_cfg.minTrkWeight) {
-            // We expect that the i-th associated truth particle corresponds to
-            // the i-th track parameters
-            const auto& particle = associatedTruthParticles[i];
-            particleAtVtx.insert(particle);
-            SimBarcode vtxId =
-                particle.particleId().setParticle(0).setSubParticle(0);
-            contributingTruthVertices.push_back(vtxId);
-            foundMatchingParams = true;
-            break;
-          }
->>>>>>> 16e558f6
         }
 
         std::optional<SimParticle> particleOpt = findTruthParticle(trk);
@@ -475,19 +442,12 @@
       }
     } else {
       for (const auto& particle : allTruthParticles) {
-<<<<<<< HEAD
         contributingTruthVertices.emplace_back(particle.particleId().vertexId(),
                                                1);
-=======
-        SimBarcode vtxId =
-            particle.particleId().setParticle(0).setSubParticle(0);
-        contributingTruthVertices.push_back(vtxId);
->>>>>>> 16e558f6
       }
     }
 
     // Find true vertex that contributes most to the reconstructed vertex
-<<<<<<< HEAD
     std::map<SimVertexBarcode, std::pair<int, double>> fmap;
     for (const auto& [vtxId, weight] : contributingTruthVertices) {
       ++fmap[vtxId].first;
@@ -499,27 +459,6 @@
       if (counter.second > maxOccurrence) {
         maxOccurrenceId = vtxId;
         maxOccurrence = counter.second;
-=======
-    std::map<SimBarcode, int> fmap;
-    for (const SimBarcode& vtxId : contributingTruthVertices) {
-      fmap[vtxId]++;
-    }
-    int maxOccurrence = -1;
-    SimBarcode maxOccurrenceId = -1;
-    for (auto it : fmap) {
-      if (it.second > maxOccurrence) {
-        maxOccurrenceId = it.first;
-        maxOccurrence = it.second;
-      }
-    }
-
-    // Count number of reconstructible tracks on truth vertex
-    int nTracksOnTruthVertex = 0;
-    for (const auto& particle : associatedTruthParticles) {
-      SimBarcode vtxId = particle.particleId().setParticle(0).setSubParticle(0);
-      if (vtxId == maxOccurrenceId) {
-        ++nTracksOnTruthVertex;
->>>>>>> 16e558f6
       }
     }
 
@@ -534,7 +473,6 @@
     // make up at least minTrackVtxMatchFraction of the tracks at the
     // reconstructed vertex.
     double trackVtxMatchFraction =
-<<<<<<< HEAD
         (m_cfg.useTracks
              ? (double)fmap[maxOccurrenceId].first / nTracksOnRecoVertex
              : 1.0);
@@ -602,259 +540,6 @@
               tempStr = "after";
             } else {
               tempStr = "before";
-=======
-        (m_cfg.useTracks ? (double)fmap[maxOccurrenceId] / nTracksOnRecoVertex
-                         : 1.0);
-    if (trackVtxMatchFraction > m_cfg.minTrackVtxMatchFraction) {
-      int count = 0;
-      // Get references to inner vectors where all track variables corresponding
-      // to the current vertex will be saved
-      auto& innerTruthPhi = m_truthPhi.emplace_back();
-      auto& innerTruthTheta = m_truthTheta.emplace_back();
-      auto& innerTruthQOverP = m_truthQOverP.emplace_back();
-
-      auto& innerRecoPhi = m_recoPhi.emplace_back();
-      auto& innerRecoTheta = m_recoTheta.emplace_back();
-      auto& innerRecoQOverP = m_recoQOverP.emplace_back();
-
-      auto& innerRecoPhiFitted = m_recoPhiFitted.emplace_back();
-      auto& innerRecoThetaFitted = m_recoThetaFitted.emplace_back();
-      auto& innerRecoQOverPFitted = m_recoQOverPFitted.emplace_back();
-
-      auto& innerResPhi = m_resPhi.emplace_back();
-      auto& innerResTheta = m_resTheta.emplace_back();
-      auto& innerResQOverP = m_resQOverP.emplace_back();
-
-      auto& innerResPhiFitted = m_resPhiFitted.emplace_back();
-      auto& innerResThetaFitted = m_resThetaFitted.emplace_back();
-      auto& innerResQOverPFitted = m_resQOverPFitted.emplace_back();
-
-      auto& innerMomOverlap = m_momOverlap.emplace_back();
-      auto& innerMomOverlapFitted = m_momOverlapFitted.emplace_back();
-
-      auto& innerPullPhi = m_pullPhi.emplace_back();
-      auto& innerPullTheta = m_pullTheta.emplace_back();
-      auto& innerPullQOverP = m_pullQOverP.emplace_back();
-
-      auto& innerPullPhiFitted = m_pullPhiFitted.emplace_back();
-      auto& innerPullThetaFitted = m_pullThetaFitted.emplace_back();
-      auto& innerPullQOverPFitted = m_pullQOverPFitted.emplace_back();
-
-      auto& innerTrkWeight = m_trkWeight.emplace_back();
-
-      for (std::size_t j = 0; j < associatedTruthParticles.size(); ++j) {
-        const auto& particle = associatedTruthParticles[j];
-        SimBarcode vtxId =
-            particle.particleId().setParticle(0).setSubParticle(0);
-
-        if (vtxId == maxOccurrenceId) {
-          // Vertex found, fill variables
-
-          // Helper function for computing the pull
-          auto pull = [&](const Acts::ActsScalar& diff,
-                          const Acts::ActsScalar& variance,
-                          const std::string& variableStr,
-                          const bool& afterFit = true) {
-            if (variance <= 0) {
-              std::string tempStr;
-              if (afterFit) {
-                tempStr = "after";
-              } else {
-                tempStr = "before";
-              }
-              ACTS_WARNING("Nonpositive variance "
-                           << tempStr << " vertex fit: Var(" << variableStr
-                           << ") = " << variance << " <= 0.");
-              return std::numeric_limits<double>::quiet_NaN();
-            }
-            double std = std::sqrt(variance);
-            return diff / std;
-          };
-
-          const Acts::ActsVector<4>& truePos = particle.fourPosition();
-          // Save reconstructed/true vertex position only in the first iteration
-          // to avoid duplicates
-          if (count == 0) {
-            m_truthX.push_back(truePos[Acts::FreeIndices::eFreePos0]);
-            m_truthY.push_back(truePos[Acts::FreeIndices::eFreePos1]);
-            m_truthZ.push_back(truePos[Acts::FreeIndices::eFreePos2]);
-            m_truthT.push_back(truePos[Acts::FreeIndices::eFreeTime]);
-
-            m_recoX.push_back(vtx.fullPosition()[Acts::FreeIndices::eFreePos0]);
-            m_recoY.push_back(vtx.fullPosition()[Acts::FreeIndices::eFreePos1]);
-            m_recoZ.push_back(vtx.fullPosition()[Acts::FreeIndices::eFreePos2]);
-            m_recoT.push_back(vtx.fullPosition()[Acts::FreeIndices::eFreeTime]);
-
-            const Acts::ActsVector<4> diffPos = vtx.fullPosition() - truePos;
-            m_resX.push_back(diffPos[Acts::FreeIndices::eFreePos0]);
-            m_resY.push_back(diffPos[Acts::FreeIndices::eFreePos1]);
-            m_resZ.push_back(diffPos[Acts::FreeIndices::eFreePos2]);
-            m_resT.push_back(diffPos[Acts::FreeIndices::eFreeTime]);
-
-            Acts::ActsScalar varX = vtx.fullCovariance()(
-                Acts::FreeIndices::eFreePos0, Acts::FreeIndices::eFreePos0);
-            Acts::ActsScalar varY = vtx.fullCovariance()(
-                Acts::FreeIndices::eFreePos1, Acts::FreeIndices::eFreePos1);
-            Acts::ActsScalar varZ = vtx.fullCovariance()(
-                Acts::FreeIndices::eFreePos2, Acts::FreeIndices::eFreePos2);
-            Acts::ActsScalar varTime = vtx.fullCovariance()(
-                Acts::FreeIndices::eFreeTime, Acts::FreeIndices::eFreeTime);
-            m_pullX.push_back(
-                pull(diffPos[Acts::FreeIndices::eFreePos0], varX, "X"));
-            m_pullY.push_back(
-                pull(diffPos[Acts::FreeIndices::eFreePos1], varY, "Y"));
-            m_pullZ.push_back(
-                pull(diffPos[Acts::FreeIndices::eFreePos2], varZ, "Z"));
-            m_pullT.push_back(
-                pull(diffPos[Acts::FreeIndices::eFreeTime], varTime, "T"));
-
-            m_covXX.push_back(varX);
-            m_covYY.push_back(varY);
-            m_covZZ.push_back(varZ);
-            m_covTT.push_back(varTime);
-            m_covXY.push_back(vtx.fullCovariance()(
-                Acts::FreeIndices::eFreePos0, Acts::FreeIndices::eFreePos1));
-            m_covXZ.push_back(vtx.fullCovariance()(
-                Acts::FreeIndices::eFreePos0, Acts::FreeIndices::eFreePos2));
-            m_covXT.push_back(vtx.fullCovariance()(
-                Acts::FreeIndices::eFreePos0, Acts::FreeIndices::eFreeTime));
-            m_covYZ.push_back(vtx.fullCovariance()(
-                Acts::FreeIndices::eFreePos1, Acts::FreeIndices::eFreePos2));
-            m_covYT.push_back(vtx.fullCovariance()(
-                Acts::FreeIndices::eFreePos1, Acts::FreeIndices::eFreeTime));
-            m_covZT.push_back(vtx.fullCovariance()(
-                Acts::FreeIndices::eFreePos2, Acts::FreeIndices::eFreeTime));
-
-            double sumPt2 = 0;
-            for (const auto& trk : tracksAtVtx) {
-              if (trk.trackWeight > m_cfg.minTrkWeight) {
-                double pt = trk.originalParams.as<Acts::BoundTrackParameters>()
-                                ->transverseMomentum();
-                sumPt2 += pt * pt;
-              }
-            }
-            m_sumPt2.push_back(sumPt2);
-
-            m_nTracksOnTruthVertex.push_back(nTracksOnTruthVertex);
-            m_nTracksOnRecoVertex.push_back(nTracksOnRecoVertex);
-
-            m_trackVtxMatchFraction.push_back(trackVtxMatchFraction);
-          }
-
-          // Saving the reconstructed/truth momenta. The reconstructed momenta
-          // are taken at the PCA to the truth vertex position -> we need to
-          // perform a propagation.
-
-          // Perigee at the true vertex position
-          const std::shared_ptr<Acts::PerigeeSurface> perigeeSurface =
-              Acts::Surface::makeShared<Acts::PerigeeSurface>(truePos.head(3));
-          // Setting the geometry/magnetic field context for the event
-          Acts::PropagatorOptions pOptions(ctx.geoContext, ctx.magFieldContext);
-          // Lambda for propagating the tracks to the PCA
-          auto propagateToVtx = [&](const auto& params)
-              -> std::optional<Acts::BoundTrackParameters> {
-            auto intersection =
-                perigeeSurface
-                    ->intersect(ctx.geoContext, params.position(ctx.geoContext),
-                                params.direction(), Acts::BoundaryCheck(false))
-                    .closest();
-            pOptions.direction = Acts::Direction::fromScalarZeroAsPositive(
-                intersection.pathLength());
-
-            auto result =
-                propagator->propagate(params, *perigeeSurface, pOptions);
-            if (!result.ok()) {
-              ACTS_ERROR("Propagation to true vertex position failed.");
-              return std::nullopt;
-            }
-            auto& paramsAtVtx = *result->endParameters;
-            return std::make_optional(paramsAtVtx);
-          };
-          // Get the reconstructed track parameters corresponding to the
-          // particle
-          const auto& params = trackParameters[j].parameters();
-          // Check if they correspond to a track that contributed to the vertex.
-          // We save the momenta if we find a match.
-          for (const auto& trk : tracksAtVtx) {
-            const auto& boundParams =
-                *trk.originalParams.as<Acts::BoundTrackParameters>();
-            if (boundParams.parameters() == params) {
-              innerTrkWeight.push_back(trk.trackWeight);
-              const auto& trueUnitDir = particle.direction();
-              Acts::ActsVector<3> trueMom;
-              trueMom.head(2) = Acts::makePhiThetaFromDirection(trueUnitDir);
-              trueMom[2] = particle.qOverP();
-              innerTruthPhi.push_back(trueMom[0]);
-              innerTruthTheta.push_back(trueMom[1]);
-              innerTruthQOverP.push_back(trueMom[2]);
-
-              // Save track parameters before the vertex fit
-              const auto paramsAtVtx = propagateToVtx(boundParams);
-              if (paramsAtVtx != std::nullopt) {
-                Acts::ActsVector<3> recoMom =
-                    paramsAtVtx->parameters().segment(Acts::eBoundPhi, 3);
-                const Acts::ActsMatrix<3, 3>& momCov =
-                    paramsAtVtx->covariance()->block<3, 3>(Acts::eBoundPhi,
-                                                           Acts::eBoundPhi);
-                innerRecoPhi.push_back(recoMom[0]);
-                innerRecoTheta.push_back(recoMom[1]);
-                innerRecoQOverP.push_back(recoMom[2]);
-
-                Acts::ActsVector<3> diffMom = recoMom - trueMom;
-                // Accounting for the periodicity of phi. We overwrite the
-                // previously computed value for better readability.
-                diffMom[0] = Acts::detail::difference_periodic(
-                    recoMom(0), trueMom(0), 2 * M_PI);
-                innerResPhi.push_back(diffMom[0]);
-                innerResTheta.push_back(diffMom[1]);
-                innerResQOverP.push_back(diffMom[2]);
-
-                innerPullPhi.push_back(
-                    pull(diffMom[0], momCov(0, 0), "phi", false));
-                innerPullTheta.push_back(
-                    pull(diffMom[1], momCov(1, 1), "theta", false));
-                innerPullQOverP.push_back(
-                    pull(diffMom[2], momCov(2, 2), "q/p", false));
-
-                const auto& recoUnitDir = paramsAtVtx->direction();
-                double overlap = trueUnitDir.dot(recoUnitDir);
-                innerMomOverlap.push_back(overlap);
-              }
-
-              // Save track parameters after the vertex fit
-              const auto paramsAtVtxFitted = propagateToVtx(trk.fittedParams);
-              if (paramsAtVtxFitted != std::nullopt &&
-                  trk.trackWeight > m_cfg.minTrkWeight) {
-                Acts::ActsVector<3> recoMomFitted =
-                    paramsAtVtxFitted->parameters().segment(Acts::eBoundPhi, 3);
-                const Acts::ActsMatrix<3, 3>& momCovFitted =
-                    paramsAtVtxFitted->covariance()->block<3, 3>(
-                        Acts::eBoundPhi, Acts::eBoundPhi);
-                innerRecoPhiFitted.push_back(recoMomFitted[0]);
-                innerRecoThetaFitted.push_back(recoMomFitted[1]);
-                innerRecoQOverPFitted.push_back(recoMomFitted[2]);
-
-                Acts::ActsVector<3> diffMomFitted = recoMomFitted - trueMom;
-                // Accounting for the periodicity of phi. We overwrite the
-                // previously computed value for better readability.
-                diffMomFitted[0] = Acts::detail::difference_periodic(
-                    recoMomFitted(0), trueMom(0), 2 * M_PI);
-                innerResPhiFitted.push_back(diffMomFitted[0]);
-                innerResThetaFitted.push_back(diffMomFitted[1]);
-                innerResQOverPFitted.push_back(diffMomFitted[2]);
-
-                innerPullPhiFitted.push_back(
-                    pull(diffMomFitted[0], momCovFitted(0, 0), "phi"));
-                innerPullThetaFitted.push_back(
-                    pull(diffMomFitted[1], momCovFitted(1, 1), "theta"));
-                innerPullQOverPFitted.push_back(
-                    pull(diffMomFitted[2], momCovFitted(2, 2), "q/p"));
-
-                const auto& recoUnitDirFitted = paramsAtVtxFitted->direction();
-                double overlapFitted = trueUnitDir.dot(recoUnitDirFitted);
-                innerMomOverlapFitted.push_back(overlapFitted);
-              }
->>>>>>> 16e558f6
             }
             ACTS_WARNING("Nonpositive variance "
                          << tempStr << " vertex fit: Var(" << variableStr
@@ -973,13 +658,14 @@
       innerTruthQOverP.push_back(trueMom[2]);
 
       // Save track parameters before the vertex fit
-      const auto paramsAtVtx = propagateToVtx(*(trk.originalParams));
+      const auto paramsAtVtx = propagateToVtx(
+          *(trk.originalParams.as<Acts::BoundTrackParameters>()));
       if (paramsAtVtx != std::nullopt) {
         Acts::ActsVector<3> recoMom =
             paramsAtVtx->parameters().segment(Acts::eBoundPhi, 3);
         const Acts::ActsMatrix<3, 3>& momCov =
-            paramsAtVtx->covariance()->block<3, 3>(Acts::eBoundPhi,
-                                                   Acts::eBoundPhi);
+            paramsAtVtx->covariance()->template block<3, 3>(Acts::eBoundPhi,
+                                                            Acts::eBoundPhi);
         innerRecoPhi.push_back(recoMom[0]);
         innerRecoTheta.push_back(recoMom[1]);
         innerRecoQOverP.push_back(recoMom[2]);
@@ -1069,7 +755,6 @@
   m_covYZ.clear();
   m_covYT.clear();
   m_covZT.clear();
-  m_sumPt2.clear();
   m_truthPhi.clear();
   m_truthTheta.clear();
   m_truthQOverP.clear();
