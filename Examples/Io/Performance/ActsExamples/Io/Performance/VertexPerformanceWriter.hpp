--- conflicted
+++ resolved
@@ -119,7 +119,6 @@
   std::vector<double> m_recoZ;
   std::vector<double> m_recoT;
 
-<<<<<<< HEAD
   // 4D position of the vertex seed. x and y coordinate are 0 in current
   // implementations, we save them here as a check.
   std::vector<double> m_seedX;
@@ -127,8 +126,6 @@
   std::vector<double> m_seedZ;
   std::vector<double> m_seedT;
 
-=======
->>>>>>> 16e558f6
   // Difference of reconstructed and true vertex 4D position
   std::vector<double> m_resX;
   std::vector<double> m_resY;
