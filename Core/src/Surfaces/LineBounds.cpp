--- conflicted
+++ resolved
@@ -16,7 +16,19 @@
 
 namespace Acts {
 
-<<<<<<< HEAD
+std::vector<double> LineBounds::values() const {
+  return {m_values.begin(), m_values.end()};
+}
+
+void LineBounds::checkConsistency() noexcept(false) {
+  if (get(eR) < 0.) {
+    throw std::invalid_argument("LineBounds: zero radius.");
+  }
+  if (get(eHalfLengthZ) <= 0.) {
+    throw std::invalid_argument("LineBounds: zero/negative length.");
+  }
+}
+
 bool LineBounds::inside(const Vector2& lposition) const {
   double r = get(LineBounds::eR);
   double halfLengthZ = get(LineBounds::eHalfLengthZ);
@@ -34,21 +46,6 @@
       Vector2(-r, -halfLengthZ), Vector2(r, halfLengthZ), lposition, metric);
 }
 
-=======
-std::vector<double> LineBounds::values() const {
-  return {m_values.begin(), m_values.end()};
-}
-
-void LineBounds::checkConsistency() noexcept(false) {
-  if (get(eR) < 0.) {
-    throw std::invalid_argument("LineBounds: zero radius.");
-  }
-  if (get(eHalfLengthZ) <= 0.) {
-    throw std::invalid_argument("LineBounds: zero/negative length.");
-  }
-}
-
->>>>>>> 72145fca
 bool LineBounds::inside(const Vector2& lposition,
                         const BoundaryTolerance& boundaryTolerance) const {
   double r = get(LineBounds::eR);
