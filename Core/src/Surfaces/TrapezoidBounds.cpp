--- conflicted
+++ resolved
@@ -8,10 +8,6 @@
 
 #include "Acts/Surfaces/TrapezoidBounds.hpp"
 
-<<<<<<< HEAD
-#include "Acts/Definitions/Algebra.hpp"
-=======
->>>>>>> 72145fca
 #include "Acts/Surfaces/BoundaryTolerance.hpp"
 #include "Acts/Surfaces/ConvexPolygonBounds.hpp"
 #include "Acts/Surfaces/detail/BoundaryCheckHelper.hpp"
@@ -39,9 +35,8 @@
   checkConsistency();
 }
 
-<<<<<<< HEAD
-SurfaceBounds::BoundsType TrapezoidBounds::type() const {
-  return SurfaceBounds::eTrapezoid;
+std::vector<double> TrapezoidBounds::values() const {
+  return {m_values.begin(), m_values.end()};
 }
 
 bool TrapezoidBounds::inside(const Vector2& lposition) const {
@@ -91,12 +86,6 @@
       lposition, vertices, metric.value_or(SquareMatrix2::Identity()));
 }
 
-=======
-std::vector<double> TrapezoidBounds::values() const {
-  return {m_values.begin(), m_values.end()};
-}
-
->>>>>>> 72145fca
 bool TrapezoidBounds::inside(const Vector2& lposition,
                              const BoundaryTolerance& boundaryTolerance) const {
   if (boundaryTolerance.isInfinite()) {
@@ -170,15 +159,6 @@
   return sl;
 }
 
-<<<<<<< HEAD
-std::vector<double> TrapezoidBounds::values() const {
-  std::vector<double> valvector;
-  valvector.insert(valvector.begin(), m_values.begin(), m_values.end());
-  return valvector;
-}
-
-=======
->>>>>>> 72145fca
 void TrapezoidBounds::rotateBoundingBox() noexcept(false) {
   const double rotAngle = get(eRotationAngle);
 
