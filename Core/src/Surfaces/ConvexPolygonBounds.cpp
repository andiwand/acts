// This file is part of the ACTS project.
//
// Copyright (C) 2016 CERN for the benefit of the ACTS project
//
// This Source Code Form is subject to the terms of the Mozilla Public
// License, v. 2.0. If a copy of the MPL was not distributed with this
// file, You can obtain one at https://mozilla.org/MPL/2.0/.

#include "Acts/Surfaces/ConvexPolygonBounds.hpp"

#include "Acts/Definitions/Algebra.hpp"
#include "Acts/Surfaces/BoundaryTolerance.hpp"
#include "Acts/Surfaces/detail/BoundaryCheckHelper.hpp"

#include <optional>
#include <ostream>

namespace Acts {

std::ostream& ConvexPolygonBoundsBase::toStream(std::ostream& sl) const {
  std::vector<Vector2> vtxs = vertices();
  sl << "Acts::ConvexPolygonBounds<" << vtxs.size() << ">: vertices: [x, y]\n";
  for (std::size_t i = 0; i < vtxs.size(); i++) {
    const auto& vtx = vtxs[i];
    if (i > 0) {
      sl << ",";
      sl << "\n";
    }
    sl << "[" << vtx.x() << ", " << vtx.y() << "]";
  }
  return sl;
}

std::vector<double> ConvexPolygonBoundsBase::values() const {
  std::vector<double> values;
  for (const auto& vtx : vertices()) {
    values.push_back(vtx.x());
    values.push_back(vtx.y());
  }
  return values;
}

ConvexPolygonBounds<PolygonDynamic>::ConvexPolygonBounds(
    const std::vector<Vector2>& vertices)
    : m_vertices(vertices.begin(), vertices.end()),
      m_boundingBox(makeBoundingBox(vertices)) {}

<<<<<<< HEAD
SurfaceBounds::BoundsType ConvexPolygonBounds<PolygonDynamic>::type() const {
  return SurfaceBounds::eConvexPolygon;
}

bool ConvexPolygonBounds<PolygonDynamic>::inside(
    const Vector2& lposition) const {
  return detail::insidePolygon(m_vertices, BoundaryTolerance::None(), lposition,
                               std::nullopt);
}

Vector2 ConvexPolygonBounds<PolygonDynamic>::closestPoint(
    const Vector2& lposition,
    const std::optional<SquareMatrix2>& metric) const {
  return detail::VerticesHelper::computeClosestPointOnPolygon(
      lposition, std::span<const Vector2>(m_vertices.data(), m_vertices.size()),
      metric.value_or(SquareMatrix2::Identity()));
}

=======
>>>>>>> 72145fca
bool ConvexPolygonBounds<PolygonDynamic>::inside(
    const Vector2& lposition,
    const BoundaryTolerance& boundaryTolerance) const {
  return detail::insidePolygon(
      std::span<const Vector2>(m_vertices.data(), m_vertices.size()),
      boundaryTolerance, lposition, std::nullopt);
}

std::vector<Vector2> ConvexPolygonBounds<PolygonDynamic>::vertices(
    unsigned int /*lseg*/) const {
  return {m_vertices.begin(), m_vertices.end()};
}

const RectangleBounds& ConvexPolygonBounds<PolygonDynamic>::boundingBox()
    const {
  return m_boundingBox;
}

void ConvexPolygonBounds<PolygonDynamic>::checkConsistency() const
    noexcept(false) {
  convex_impl(m_vertices);
}

}  // namespace Acts<|MERGE_RESOLUTION|>--- conflicted
+++ resolved
@@ -45,11 +45,6 @@
     : m_vertices(vertices.begin(), vertices.end()),
       m_boundingBox(makeBoundingBox(vertices)) {}
 
-<<<<<<< HEAD
-SurfaceBounds::BoundsType ConvexPolygonBounds<PolygonDynamic>::type() const {
-  return SurfaceBounds::eConvexPolygon;
-}
-
 bool ConvexPolygonBounds<PolygonDynamic>::inside(
     const Vector2& lposition) const {
   return detail::insidePolygon(m_vertices, BoundaryTolerance::None(), lposition,
@@ -64,8 +59,6 @@
       metric.value_or(SquareMatrix2::Identity()));
 }
 
-=======
->>>>>>> 72145fca
 bool ConvexPolygonBounds<PolygonDynamic>::inside(
     const Vector2& lposition,
     const BoundaryTolerance& boundaryTolerance) const {
