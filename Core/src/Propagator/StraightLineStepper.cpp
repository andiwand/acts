--- conflicted
+++ resolved
@@ -18,17 +18,11 @@
     State& state, const Surface& surface, bool transportCov,
     const FreeToBoundCorrection& freeToBoundCorrection) const {
   return detail::boundState(
-<<<<<<< HEAD
-      state.geoContext, state.cov, state.jacobian, state.jacTransport,
-      state.derivative, state.jacToGlobal, state.additionalFreeCovariance,
-      state.pars, state.particleHypothesis, state.covTransport && transportCov,
-      state.pathAccumulated, surface, freeToBoundCorrection);
-=======
       state.options.geoContext, surface, state.cov, state.jacobian,
-      state.jacTransport, state.derivative, state.jacToGlobal, state.pars,
-      state.particleHypothesis, state.covTransport && transportCov,
-      state.pathAccumulated, freeToBoundCorrection);
->>>>>>> c98e8786
+      state.jacTransport, state.derivative, state.jacToGlobal,
+      state.additionalFreeCovariance, state.pars, state.particleHypothesis,
+      state.covTransport && transportCov, state.pathAccumulated,
+      freeToBoundCorrection);
 }
 
 std::tuple<CurvilinearTrackParameters, BoundMatrix, double>
@@ -71,15 +65,9 @@
     State& state, const Surface& surface,
     const FreeToBoundCorrection& freeToBoundCorrection) const {
   detail::transportCovarianceToBound(
-<<<<<<< HEAD
-      state.geoContext, state.cov, state.jacobian, state.jacTransport,
-      state.derivative, state.jacToGlobal, state.additionalFreeCovariance,
-      state.pars, surface, freeToBoundCorrection);
-=======
       state.options.geoContext, surface, state.cov, state.jacobian,
-      state.jacTransport, state.derivative, state.jacToGlobal, state.pars,
-      freeToBoundCorrection);
->>>>>>> c98e8786
+      state.jacTransport, state.derivative, state.jacToGlobal,
+      state.additionalFreeCovariance, state.pars, freeToBoundCorrection);
 }
 
 void StraightLineStepper::resetState(State& state,
