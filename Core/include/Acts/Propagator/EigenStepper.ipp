--- conflicted
+++ resolved
@@ -79,17 +79,11 @@
     const FreeToBoundCorrection& freeToBoundCorrection) const
     -> Result<BoundState> {
   return detail::boundState(
-<<<<<<< HEAD
-      state.geoContext, state.cov, state.jacobian, state.jacTransport,
-      state.derivative, state.jacToGlobal, state.additionalFreeCovariance,
-      state.pars, state.particleHypothesis, state.covTransport && transportCov,
-      state.pathAccumulated, surface, freeToBoundCorrection);
-=======
       state.options.geoContext, surface, state.cov, state.jacobian,
-      state.jacTransport, state.derivative, state.jacToGlobal, state.pars,
-      state.particleHypothesis, state.covTransport && transportCov,
-      state.pathAccumulated, freeToBoundCorrection);
->>>>>>> c98e8786
+      state.jacTransport, state.derivative, state.jacToGlobal,
+      state.additionalFreeCovariance, state.pars, state.particleHypothesis,
+      state.covTransport && transportCov, state.pathAccumulated,
+      freeToBoundCorrection);
 }
 
 template <typename E>
@@ -170,15 +164,9 @@
     State& state, const Surface& surface,
     const FreeToBoundCorrection& freeToBoundCorrection) const {
   detail::transportCovarianceToBound(
-<<<<<<< HEAD
-      state.geoContext.get(), state.cov, state.jacobian, state.jacTransport,
-      state.derivative, state.jacToGlobal, state.additionalFreeCovariance,
-      state.pars, surface, freeToBoundCorrection);
-=======
       state.options.geoContext, surface, state.cov, state.jacobian,
-      state.jacTransport, state.derivative, state.jacToGlobal, state.pars,
-      freeToBoundCorrection);
->>>>>>> c98e8786
+      state.jacTransport, state.derivative, state.jacToGlobal,
+      state.additionalFreeCovariance, state.pars, freeToBoundCorrection);
 }
 
 template <typename E>
