--- conflicted
+++ resolved
@@ -129,18 +129,12 @@
   Result<typename SingleStepper::BoundState> boundState(
       const Surface& surface, bool transportCov,
       const FreeToBoundCorrection& freeToBoundCorrection) {
-    return detail::boundState(
-<<<<<<< HEAD
-        all_state.geoContext, cov(), jacobian(), jacTransport(), derivative(),
-        jacToGlobal(), additionalFreeCovariance(), pars(),
-        all_state.particleHypothesis, all_state.covTransport && transportCov,
-        cmp.state.pathAccumulated, surface, freeToBoundCorrection);
-=======
-        all_state.options.geoContext, surface, cov(), jacobian(),
-        jacTransport(), derivative(), jacToGlobal(), pars(),
-        all_state.particleHypothesis, all_state.covTransport && transportCov,
-        cmp.state.pathAccumulated, freeToBoundCorrection);
->>>>>>> c98e8786
+    return detail::boundState(all_state.options.geoContext, surface, cov(),
+                              jacobian(), jacTransport(), derivative(),
+                              jacToGlobal(), additionalFreeCovariance(), pars(),
+                              all_state.particleHypothesis,
+                              all_state.covTransport && transportCov,
+                              cmp.state.pathAccumulated, freeToBoundCorrection);
   }
 
   void update(const FreeVector& freeParams, const BoundVector& boundParams,
