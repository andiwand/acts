--- conflicted
+++ resolved
@@ -35,22 +35,14 @@
 ///        needs to be guaranteed by the propagator
 ///
 /// @param [in] geoContext The geometry context
-<<<<<<< HEAD
-/// @param [in, out] covarianceMatrix The covariance matrix of the state
-=======
 /// @param [in, out] boundCovariance The covariance matrix of the state
->>>>>>> c98e8786
 /// @param [in, out] fullTransportJacobian Full jacobian since the last reset
 /// @param [in, out] freeTransportJacobian Global jacobian since the last reset
 /// @param [in, out] freeToPathDerivatives Path length derivatives of the free,
 ///        nominal parameters
 /// @param [in, out] boundToFreeJacobian Projection jacobian of the last bound
 ///        parametrisation to free parameters
-<<<<<<< HEAD
-/// @param [in, out] parameters Free, nominal parametrisation
-=======
 /// @param [in, out] freeParameters Free, nominal parametrisation
->>>>>>> c98e8786
 /// @param [in] particleHypothesis Particle hypothesis
 /// @param [in] covTransport Decision whether the covariance transport should be
 ///        performed
@@ -65,49 +57,30 @@
 ///   - and the path length (from start - for ordering)
 ///
 Result<std::tuple<BoundTrackParameters, BoundMatrix, double>> boundState(
-<<<<<<< HEAD
-    const GeometryContext& geoContext, BoundSquareMatrix& covarianceMatrix,
-    BoundMatrix& fullTransportJacobian, FreeMatrix& freeTransportJacobian,
-    FreeVector& freeToPathDerivatives, BoundToFreeMatrix& boundToFreeJacobian,
-    std::optional<FreeMatrix>& additionalFreeCovariance, FreeVector& parameters,
-    const ParticleHypothesis& particleHypothesis, bool covTransport,
-    double accumulatedPath, const Surface& surface,
-    const FreeToBoundCorrection& freeToBoundCorrection);
-=======
     const GeometryContext& geoContext, const Surface& surface,
     BoundSquareMatrix& boundCovariance, BoundMatrix& fullTransportJacobian,
     FreeMatrix& freeTransportJacobian, FreeVector& freeToPathDerivatives,
-    BoundToFreeMatrix& boundToFreeJacobian, FreeVector& freeParameters,
-    const ParticleHypothesis& particleHypothesis, bool covTransport,
-    double accumulatedPath, const FreeToBoundCorrection& freeToBoundCorrection);
->>>>>>> c98e8786
+    BoundToFreeMatrix& boundToFreeJacobian,
+    std::optional<FreeMatrix>& additionalFreeCovariance,
+    FreeVector& freeParameters, const ParticleHypothesis& particleHypothesis,
+    bool covTransport, double accumulatedPath,
+    const FreeToBoundCorrection& freeToBoundCorrection);
 
 /// Create and return a curvilinear state at the current position
 ///
 /// @brief This creates a curvilinear state.
 ///
-<<<<<<< HEAD
-/// @param [in, out] covarianceMatrix The covariance matrix of the state
-=======
 /// @param [in, out] boundCovariance The covariance matrix of the state
->>>>>>> c98e8786
 /// @param [in, out] fullTransportJacobian Full jacobian since the last reset
 /// @param [in, out] freeTransportJacobian Global jacobian since the last reset
 /// @param [in, out] freeToPathDerivatives Path length derivatives of the free,
 ///        nominal parameters
 /// @param [in, out] boundToFreeJacobian Projection jacobian of the last bound
 ///        parametrisation to free parameters
-<<<<<<< HEAD
-/// @param [in] parameters Free, nominal parametrisation
-/// @param [in] particleHypothesis Particle hypothesis
-/// @param [in] covTransport Decision whether the covariance transport should be
-///             performed
-=======
 /// @param [in] freeParameters Free, nominal parametrisation
 /// @param [in] particleHypothesis Particle hypothesis
 /// @param [in] covTransport Decision whether the covariance transport should be
 ///        performed
->>>>>>> c98e8786
 /// @param [in] accumulatedPath Propagated distance
 ///
 /// @return A curvilinear state:
@@ -116,20 +89,13 @@
 ///   - and the path length (from start - for ordering)
 ///
 std::tuple<CurvilinearTrackParameters, BoundMatrix, double> curvilinearState(
-<<<<<<< HEAD
-    BoundSquareMatrix& covarianceMatrix, BoundMatrix& fullTransportJacobian,
-    FreeMatrix& freeTransportJacobian, FreeVector& freeToPathDerivatives,
+    BoundSquareMatrix& boundCovariance, BoundMatrix& fullTransportJacobian,
+    FreeMatrix& transportJacobian, FreeVector& freeToPathDerivatives,
     BoundToFreeMatrix& boundToFreeJacobian,
     std::optional<FreeMatrix>& additionalFreeCovariance,
-    const FreeVector& parameters, const ParticleHypothesis& particleHypothesis,
-    bool covTransport, double accumulatedPath);
-=======
-    BoundSquareMatrix& boundCovariance, BoundMatrix& fullTransportJacobian,
-    FreeMatrix& transportJacobian, FreeVector& freeToPathDerivatives,
-    BoundToFreeMatrix& boundToFreeJacobian, const FreeVector& freeParameters,
+    const FreeVector& freeParameters,
     const ParticleHypothesis& particleHypothesis, bool covTransport,
     double accumulatedPath);
->>>>>>> c98e8786
 
 /// @brief Method for on-demand covariance transport of a bound/curvilinear to
 ///        another bound representation.
@@ -143,31 +109,18 @@
 /// @param [in, out] boundToFreeJacobian Projection jacobian of the last bound
 ///        parametrisation to free parameters
 /// @param [in, out] freeParameters Free, nominal parametrisation
-<<<<<<< HEAD
-/// @param [in] surface is the surface to which the covariance is
-///        forwarded to
-/// @param [in] freeToBoundCorrection Correction for non-linearity effect
-///        during transform from free to bound
-=======
 /// @param [in] freeToBoundCorrection Correction for non-linearity effect during
 ///        transform from free to bound
->>>>>>> c98e8786
 ///
 /// @note No check is done if the position is actually on the surface
 ///
 void transportCovarianceToBound(
-<<<<<<< HEAD
-    const GeometryContext& geoContext, BoundSquareMatrix& boundCovariance,
-    BoundMatrix& fullTransportJacobian, FreeMatrix& freeTransportJacobian,
-    FreeVector& freeToPathDerivatives, BoundToFreeMatrix& boundToFreeJacobian,
-    std::optional<FreeMatrix>& additionalFreeCovariance,
-    FreeVector& freeParameters, const Surface& surface,
-=======
     const GeometryContext& geoContext, const Surface& surface,
     BoundSquareMatrix& boundCovariance, BoundMatrix& fullTransportJacobian,
     FreeMatrix& freeTransportJacobian, FreeVector& freeToPathDerivatives,
-    BoundToFreeMatrix& boundToFreeJacobian, FreeVector& freeParameters,
->>>>>>> c98e8786
+    BoundToFreeMatrix& boundToFreeJacobian,
+    std::optional<FreeMatrix>& additionalFreeCovariance,
+    FreeVector& freeParameters,
     const FreeToBoundCorrection& freeToBoundCorrection);
 
 /// @brief Method for on-demand covariance transport of a bound/curvilinear
@@ -178,11 +131,7 @@
 /// @param [in, out] freeTransportJacobian Global jacobian since the last reset
 /// @param [in, out] freeToPathDerivatives Path length derivatives
 /// @param [in, out] boundToFreeJacobian Projection jacobian of the last bound
-<<<<<<< HEAD
-///         parametrisation to free parameters
-=======
 ///        parametrisation to free parameters
->>>>>>> c98e8786
 /// @param [in] direction Normalised direction vector
 ///
 void transportCovarianceToCurvilinear(
