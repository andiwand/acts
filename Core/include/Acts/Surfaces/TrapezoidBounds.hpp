--- conflicted
+++ resolved
@@ -51,11 +51,7 @@
   /// @param values the values to be stream in
   TrapezoidBounds(const std::array<double, eSize>& values) noexcept(false);
 
-<<<<<<< HEAD
-  BoundsType type() const final;
-=======
-  BoundsType type() const final { return SurfaceBounds::eTrapezoid; }
->>>>>>> 72145fca
+  BoundsType type() const final { return eTrapezoid; }
 
   std::vector<double> values() const final;
 
