// This file is part of the ACTS project.
//
// Copyright (C) 2016 CERN for the benefit of the ACTS project
//
// This Source Code Form is subject to the terms of the Mozilla Public
// License, v. 2.0. If a copy of the MPL was not distributed with this
// file, You can obtain one at https://mozilla.org/MPL/2.0/.

#pragma once

#include "Acts/Definitions/Algebra.hpp"
#include "Acts/Surfaces/BoundaryTolerance.hpp"
#include "Acts/Surfaces/PlanarBounds.hpp"
#include "Acts/Surfaces/RectangleBounds.hpp"
#include "Acts/Surfaces/SurfaceBounds.hpp"

#include <array>
#include <cstddef>
#include <iosfwd>
#include <vector>

#include <boost/container/small_vector.hpp>

namespace Acts {

/// @brief base class for convex polygon bounds
///
/// This class serves as a base class for the actual bounds class.
/// The only deriving type is the templated `ConvexPolygonBounds`.
///
class ConvexPolygonBoundsBase : public PlanarBounds {
 public:
  /// Output Method for std::ostream
  /// @param sl is the ostream to be written into
  std::ostream& toStream(std::ostream& sl) const final;

  /// Return the bound values as dynamically sized vector
  ///
  /// @return this returns a copy of the internal values
  std::vector<double> values() const final;

 protected:
  /// Return a rectangle bounds instance that encloses a set of vertices.
  /// @param vertices A collection of vertices to enclose.
  /// @return Enclosing rectangle.
  template <typename coll_t>
  static RectangleBounds makeBoundingBox(const coll_t& vertices);

  /// Calculates whether a set of vertices forms a convex polygon. This is
  /// generic over the number of vertices, so it's factored out of the concrete
  /// classes and into this base class.
  /// @param vertices A collection of vertices.
  /// throws a logic error if this is not the case
  template <typename coll_t>
    requires std::same_as<typename coll_t::value_type, Acts::Vector2>
  static void convex_impl(const coll_t& vertices) noexcept(false);
};

/// This is the actual implementation of the bounds.
/// It is templated on the number of vertices, but there is a specialization for
/// *dynamic* number of vertices, where the underlying storage is then a vector.
///
/// @tparam N Number of vertices
template <int N>
class ConvexPolygonBounds : public ConvexPolygonBoundsBase {
 public:
  /// Expose number of vertices given as template parameter.
  ///
  static constexpr std::size_t num_vertices = N;
  /// Type that's used to store the vertices, in this case a fixed size array.
  ///
  using vertex_array = std::array<Vector2, num_vertices>;
  /// Expose number of parameters as a template parameter
  ///
  static constexpr std::size_t eSize = 2 * N;
  /// Type that's used to store the vertices, in this case a fixed size array.
  ///
  using value_array = std::array<double, eSize>;

  static_assert(N >= 3, "ConvexPolygonBounds needs at least 3 sides.");

  /// Constructor from a vector of vertices, to facilitate construction.
  /// This will throw if the vector size does not match `num_vertices`.
  /// This will throw if the vertices do not form a convex polygon.
  /// @param vertices The list of vertices.
  ConvexPolygonBounds(const std::vector<Vector2>& vertices) noexcept(false);

  /// Constructor from a fixed size array of vertices.
  /// This will throw if the vertices do not form a convex polygon.
  /// @param vertices The vertices
  ConvexPolygonBounds(const vertex_array& vertices) noexcept(false);

  /// Constructor from a fixed size array of parameters
  /// This will throw if the vertices do not form a convex polygon.
  /// @param values The values to build up the vertices
  ConvexPolygonBounds(const value_array& values) noexcept(false);

<<<<<<< HEAD
  BoundsType type() const final;
=======
  BoundsType type() const final { return SurfaceBounds::eConvexPolygon; }
>>>>>>> 72145fca

  bool inside(const Vector2& lposition) const final;

  Vector2 closestPoint(const Vector2& lposition,
                       const std::optional<SquareMatrix2>& metric) const final;

  /// Return whether a local 2D point lies inside of the bounds defined by this
  /// object.
  /// @param lposition The local position to check
  /// @param boundaryTolerance The `BoundaryTolerance` object handling tolerances.
  /// @return Whether the points is inside
  bool inside(const Vector2& lposition,
              const BoundaryTolerance& boundaryTolerance) const final;

  /// Return the vertices
  ///
  /// @param ignoredSegments the number of segments used to approximate
  /// and eventually curved line
  ///
  /// @note the number of segments is ignored in this representation
  ///
  /// @return vector for vertices in 2D
  std::vector<Vector2> vertices(unsigned int ignoredSegments = 0u) const final;

  /// Return a rectangle bounds object that encloses this polygon.
  /// @return The rectangular bounds
  const RectangleBounds& boundingBox() const final;

 private:
  vertex_array m_vertices;
  RectangleBounds m_boundingBox;

  /// Return whether this bounds class is in fact convex
  /// throws a log error if not
  void checkConsistency() const noexcept(false);
};

/// Tag to trigger specialization of a dynamic polygon
constexpr int PolygonDynamic = -1;

/// This is the specialization handling a polygon with a dynamic number of
/// points. It can accept any number of points.
///
template <>
class ConvexPolygonBounds<PolygonDynamic> : public ConvexPolygonBoundsBase {
 public:
  constexpr static int eSize = -1;

  /// Constructor from a vector of vertices, to facilitate construction.
  /// This will throw if the vertices do not form a convex polygon.
  /// @param vertices The list of vertices.
  ConvexPolygonBounds(const std::vector<Vector2>& vertices);

  /// Return the bounds type of this bounds object.
  /// @return The bounds type
  BoundsType type() const final { return SurfaceBounds::eConvexPolygon; }

  bool inside(const Vector2& lposition) const final;

  Vector2 closestPoint(const Vector2& lposition,
                       const std::optional<SquareMatrix2>& metric) const final;

  /// Return whether a local 2D point lies inside of the bounds defined by this
  /// object.
  /// @param lposition The local position to check
  /// @param boundaryTolerance The `BoundaryTolerance` object handling tolerances.
  /// @return Whether the points is inside
  bool inside(const Vector2& lposition,
              const BoundaryTolerance& boundaryTolerance) const final;

  /// Return the vertices
  ///
  /// @param lseg the number of segments used to approximate
  /// and eventually curved line
  ///
  /// @note the number of segments is ignored in this representation
  ///
  /// @return vector for vertices in 2D
  std::vector<Vector2> vertices(unsigned int lseg = 1) const final;

  ///
  /// Return a rectangle bounds object that encloses this polygon.
  /// @return The rectangular bounds
  ///
  const RectangleBounds& boundingBox() const final;

 private:
  boost::container::small_vector<Vector2, 10> m_vertices;
  RectangleBounds m_boundingBox;

  /// Return whether this bounds class is in fact convex
  /// thorws a logic error if not
  void checkConsistency() const noexcept(false);
};

}  // namespace Acts

#include "Acts/Surfaces/ConvexPolygonBounds.ipp"<|MERGE_RESOLUTION|>--- conflicted
+++ resolved
@@ -33,6 +33,10 @@
   /// Output Method for std::ostream
   /// @param sl is the ostream to be written into
   std::ostream& toStream(std::ostream& sl) const final;
+
+  /// Return the bounds type of this bounds object.
+  /// @return The bounds type
+  BoundsType type() const final { return eConvexPolygon; }
 
   /// Return the bound values as dynamically sized vector
   ///
@@ -95,12 +99,6 @@
   /// @param values The values to build up the vertices
   ConvexPolygonBounds(const value_array& values) noexcept(false);
 
-<<<<<<< HEAD
-  BoundsType type() const final;
-=======
-  BoundsType type() const final { return SurfaceBounds::eConvexPolygon; }
->>>>>>> 72145fca
-
   bool inside(const Vector2& lposition) const final;
 
   Vector2 closestPoint(const Vector2& lposition,
@@ -153,10 +151,6 @@
   /// @param vertices The list of vertices.
   ConvexPolygonBounds(const std::vector<Vector2>& vertices);
 
-  /// Return the bounds type of this bounds object.
-  /// @return The bounds type
-  BoundsType type() const final { return SurfaceBounds::eConvexPolygon; }
-
   bool inside(const Vector2& lposition) const final;
 
   Vector2 closestPoint(const Vector2& lposition,
